<?xml version="1.0" encoding="utf-8"?>
<!DOCTYPE TS>
<TS version="2.0" language="es_CL">
<defaultcodec>UTF-8</defaultcodec>
<context>
    <name>AboutDialog</name>
    <message>
        <location filename="../forms/aboutdialog.ui" line="14"/>
        <source>About Bitcoin</source>
        <translation>Sobre Bitcoin</translation>
    </message>
    <message>
        <location filename="../forms/aboutdialog.ui" line="53"/>
        <source>&lt;b&gt;Bitcoin&lt;/b&gt; version</source>
        <translation>&lt;b&gt;Bitcoin&lt;/b&gt; - versión </translation>
    </message>
    <message>
        <location filename="../forms/aboutdialog.ui" line="85"/>
        <source>Copyright © 2009-2012 Bitcoin Developers

This is experimental software.

Distributed under the MIT/X11 software license, see the accompanying file license.txt or http://www.opensource.org/licenses/mit-license.php.

This product includes software developed by the OpenSSL Project for use in the OpenSSL Toolkit (http://www.openssl.org/) and cryptographic software written by Eric Young (eay@cryptsoft.com) and UPnP software written by Thomas Bernard.</source>
        <translation>Copyright © 2009-2012 Bitcoin Developers

Este es un software experimental.

Distribuido bajo la licencia MIT/X11, vea el archivo adjunto
license.txt o http://www.opensource.org/licenses/mit-license.php.

Este producto incluye software desarrollado por OpenSSL Project para su uso en
el OpenSSL Toolkit (http://www.openssl.org/), software criptográfico escrito por
Eric Young (eay@cryptsoft.com) y UPnP software escrito por Thomas Bernard.</translation>
    </message>
</context>
<context>
    <name>AddressBookPage</name>
    <message>
        <location filename="../forms/addressbookpage.ui" line="14"/>
        <source>Address Book</source>
        <translation>Guia de direcciones</translation>
    </message>
    <message>
        <location filename="../forms/addressbookpage.ui" line="20"/>
        <source>These are your Bitcoin addresses for receiving payments.  You may want to give a different one to each sender so you can keep track of who is paying you.</source>
        <translation>Estas son tus direcciones Bitcoin para recibir pagos. Puedes utilizar una diferente por cada persona emisora para saber quien te está pagando.</translation>
    </message>
    <message>
        <location filename="../forms/addressbookpage.ui" line="33"/>
        <source>Double-click to edit address or label</source>
        <translation>Haz doble clic para editar una dirección o etiqueta</translation>
    </message>
    <message>
        <location filename="../forms/addressbookpage.ui" line="57"/>
        <source>Create a new address</source>
        <translation>Crea una nueva dirección</translation>
    </message>
    <message>
        <location filename="../addressbookpage.cpp" line="292"/>
        <source>Error exporting</source>
        <translation>Exportar errores</translation>
    </message>
    <message>
        <location filename="../addressbookpage.cpp" line="292"/>
        <source>Could not write to file %1.</source>
        <translation>No se pudo escribir al archivo %1.</translation>
    </message>
    <message>
        <location filename="../forms/addressbookpage.ui" line="60"/>
        <source>&amp;New Address...</source>
        <translation>&amp;Nueva dirección</translation>
    </message>
    <message>
        <location filename="../forms/addressbookpage.ui" line="71"/>
        <source>Copy the currently selected address to the system clipboard</source>
        <translation>Copia la dirección seleccionada al portapapeles</translation>
    </message>
    <message>
        <location filename="../forms/addressbookpage.ui" line="74"/>
        <source>&amp;Copy to Clipboard</source>
        <translation>&amp;Copiar al portapapeles</translation>
    </message>
    <message>
        <location filename="../forms/addressbookpage.ui" line="85"/>
        <source>Show &amp;QR Code</source>
        <translation>Mostrar Código &amp;QR </translation>
    </message>
    <message>
        <location filename="../forms/addressbookpage.ui" line="110"/>
        <source>Delete the currently selected address from the list. Only sending addresses can be deleted.</source>
        <translation>Borra la dirección seleccionada de la lista. Solo las direcciónes de envio se pueden borrar.</translation>
    </message>
    <message>
        <location filename="../forms/addressbookpage.ui" line="113"/>
        <source>&amp;Delete</source>
        <translation>&amp;Borrar</translation>
    </message>
    <message>
        <location filename="../forms/addressbookpage.ui" line="96"/>
        <source>Sign a message to prove you own this address</source>
        <translation>Firmar un mensaje para provar que usted es dueño de esta dirección</translation>
    </message>
    <message>
        <location filename="../addressbookpage.cpp" line="279"/>
        <source>Comma separated file (*.csv)</source>
        <translation>Archivos separados por coma (*.csv)</translation>
    </message>
    <message>
        <location filename="../forms/addressbookpage.ui" line="99"/>
        <source>&amp;Sign Message</source>
        <translation>Firmar Mensaje</translation>
    </message>
    <message>
        <location filename="../addressbookpage.cpp" line="61"/>
        <source>Copy address</source>
        <translation>Copia dirección</translation>
    </message>
    <message>
        <location filename="../addressbookpage.cpp" line="62"/>
        <source>Copy label</source>
        <translation>Copia etiqueta</translation>
    </message>
    <message>
        <location filename="../addressbookpage.cpp" line="63"/>
        <source>Edit</source>
        <translation>Editar</translation>
    </message>
    <message>
        <location filename="../addressbookpage.cpp" line="64"/>
        <source>Delete</source>
        <translation>Borrar</translation>
    </message>
    <message>
        <location filename="../addressbookpage.cpp" line="278"/>
        <source>Export Address Book Data</source>
        <translation>Exporta datos de la guia de direcciones</translation>
    </message>
</context>
<context>
    <name>AddressTableModel</name>
    <message>
        <location filename="../addresstablemodel.cpp" line="114"/>
        <source>(no label)</source>
        <translation>(sin etiqueta)</translation>
    </message>
    <message>
        <location filename="../addresstablemodel.cpp" line="78"/>
        <source>Label</source>
        <translation>Etiqueta</translation>
    </message>
    <message>
        <location filename="../addresstablemodel.cpp" line="78"/>
        <source>Address</source>
        <translation>Dirección</translation>
    </message>
</context>
<context>
    <name>AskPassphraseDialog</name>
    <message>
        <location filename="../askpassphrasedialog.cpp" line="51"/>
        <source>Decrypt wallet</source>
        <translation>Decodificar cartera</translation>
    </message>
    <message>
        <location filename="../askpassphrasedialog.cpp" line="38"/>
        <source>This operation needs your wallet passphrase to unlock the wallet.</source>
        <translation>Esta operación necesita la contraseña para desbloquear la billetera.</translation>
    </message>
    <message>
        <location filename="../forms/askpassphrasedialog.ui" line="47"/>
        <source>Enter passphrase</source>
        <translation>Introduce contraseña actual      </translation>
    </message>
    <message>
<<<<<<< HEAD
        <location filename="../forms/askpassphrasedialog.ui" line="61"/>
        <source>New passphrase</source>
        <translation>Nueva contraseña</translation>
=======
        <location filename="../askpassphrasedialog.cpp" line="126"/>
        <location filename="../askpassphrasedialog.cpp" line="133"/>
        <location filename="../askpassphrasedialog.cpp" line="175"/>
        <location filename="../askpassphrasedialog.cpp" line="181"/>
        <source>Wallet encryption failed</source>
        <translation>Falló la codificación de la billetera</translation>
>>>>>>> 6ec7ac15
    </message>
    <message>
        <location filename="../forms/askpassphrasedialog.ui" line="75"/>
        <source>Repeat new passphrase</source>
        <translation>Repite nueva contraseña:</translation>
    </message>
    <message>
<<<<<<< HEAD
=======
        <location filename="../askpassphrasedialog.cpp" line="134"/>
        <location filename="../askpassphrasedialog.cpp" line="182"/>
        <source>The supplied passphrases do not match.</source>
        <translation>Las contraseñas no coinciden.</translation>
    </message>
    <message>
>>>>>>> 6ec7ac15
        <location filename="../forms/askpassphrasedialog.ui" line="94"/>
        <source>TextLabel</source>
        <translation>Cambiar contraseña:</translation>
    </message>
    <message>
        <location filename="../askpassphrasedialog.cpp" line="101"/>
        <source>Confirm wallet encryption</source>
        <translation>Confirma la codificación de cartera</translation>
    </message>
    <message>
<<<<<<< HEAD
        <location filename="../askpassphrasedialog.cpp" line="46"/>
        <source>This operation needs your wallet passphrase to decrypt the wallet.</source>
        <translation>Esta operación necesita la contraseña para decodificar la billetara.</translation>
=======
        <location filename="../askpassphrasedialog.cpp" line="146"/>
        <location filename="../askpassphrasedialog.cpp" line="157"/>
        <location filename="../askpassphrasedialog.cpp" line="176"/>
        <source>The passphrase entered for the wallet decryption was incorrect.</source>
        <translation>La contraseña introducida para decodificar la billetera es incorrecta.</translation>
>>>>>>> 6ec7ac15
    </message>
    <message>
        <location filename="../askpassphrasedialog.cpp" line="112"/>
        <source>Bitcoin will close now to finish the encryption process. Remember that encrypting your wallet cannot fully protect your bitcoins from being stolen by malware infecting your computer.</source>
        <translation>Bitcoin se cerrará para finalizar el proceso de encriptación. Recuerde que encriptar su billetera no protegera completatamente sus bitcoins de ser robados por malware que infecte su computador</translation>
    </message>
    <message>
        <location filename="../forms/askpassphrasedialog.ui" line="26"/>
        <source>Dialog</source>
        <translation>Cambiar contraseña</translation>
    </message>
    <message>
        <location filename="../askpassphrasedialog.cpp" line="147"/>
        <source>Wallet decryption failed</source>
        <translation>Ha fallado la decodificación de la billetera</translation>
    </message>
    <message>
        <location filename="../askpassphrasedialog.cpp" line="54"/>
        <source>Change passphrase</source>
        <translation>Cambia contraseña</translation>
    </message>
    <message>
        <location filename="../askpassphrasedialog.cpp" line="55"/>
        <source>Enter the old and new passphrase to the wallet.</source>
        <translation>Introduce la contraseña anterior y la nueva de cartera</translation>
    </message>
    <message>
        <location filename="../askpassphrasedialog.cpp" line="125"/>
        <location filename="../askpassphrasedialog.cpp" line="173"/>
        <source>The supplied passphrases do not match.</source>
        <translation>Las contraseñas no coinciden.</translation>
    </message>
    <message>
        <location filename="../askpassphrasedialog.cpp" line="35"/>
        <source>Encrypt wallet</source>
        <translation>Codificar billetera</translation>
    </message>
    <message>
<<<<<<< HEAD
        <location filename="../askpassphrasedialog.cpp" line="43"/>
        <source>Unlock wallet</source>
        <translation>Desbloquea billetera</translation>
    </message>
    <message>
        <location filename="../askpassphrasedialog.cpp" line="117"/>
        <location filename="../askpassphrasedialog.cpp" line="124"/>
        <location filename="../askpassphrasedialog.cpp" line="166"/>
        <location filename="../askpassphrasedialog.cpp" line="172"/>
        <source>Wallet encryption failed</source>
        <translation>Falló la codificación de la billetera</translation>
    </message>
    <message>
        <location filename="../askpassphrasedialog.cpp" line="111"/>
        <location filename="../askpassphrasedialog.cpp" line="160"/>
        <source>Wallet encrypted</source>
        <translation>Billetera codificada</translation>
=======
        <location filename="../askpassphrasedialog.cpp" line="113"/>
        <source>Bitcoin will close now to finish the encryption process. Remember that encrypting your wallet cannot fully protect your bitcoins from being stolen by malware infecting your computer.</source>
        <translation>Bitcoin se cerrará para finalizar el proceso de encriptación. Recuerde que encriptar su billetera no protegera completatamente sus bitcoins de ser robados por malware que infecte su computador</translation>
>>>>>>> 6ec7ac15
    </message>
    <message>
        <location filename="../askpassphrasedialog.cpp" line="117"/>
        <source>IMPORTANT: Any previous backups you have made of your wallet file should be replaced with the newly generated, encrypted wallet file. For security reasons, previous backups of the unencrypted wallet file will become useless as soon as you start using the new, encrypted wallet.</source>
        <translation type="unfinished"></translation>
    </message>
    <message>
        <location filename="../askpassphrasedialog.cpp" line="145"/>
        <source>Wallet unlock failed</source>
        <translation>Ha fallado el desbloqueo de la billetera</translation>
    </message>
    <message>
<<<<<<< HEAD
        <location filename="../askpassphrasedialog.cpp" line="137"/>
        <location filename="../askpassphrasedialog.cpp" line="148"/>
        <location filename="../askpassphrasedialog.cpp" line="167"/>
        <source>The passphrase entered for the wallet decryption was incorrect.</source>
        <translation>La contraseña introducida para decodificar la billetera es incorrecta.</translation>
    </message>
    <message>
        <location filename="../askpassphrasedialog.cpp" line="34"/>
        <source>Enter the new passphrase to the wallet.&lt;br/&gt;Please use a passphrase of &lt;b&gt;10 or more random characters&lt;/b&gt;, or &lt;b&gt;eight or more words&lt;/b&gt;.</source>
        <translation>Introduce la nueva contraseña para la billetera.&lt;br/&gt;Por favor utiliza un contraseña &lt;b&gt;de 10 o mas caracteres aleatorios&lt;/b&gt;, u &lt;b&gt;ocho o mas palabras&lt;/b&gt;.</translation>
    </message>
    <message>
        <location filename="../askpassphrasedialog.cpp" line="118"/>
=======
        <location filename="../askpassphrasedialog.cpp" line="127"/>
>>>>>>> 6ec7ac15
        <source>Wallet encryption failed due to an internal error. Your wallet was not encrypted.</source>
        <translation>La codificación de la billetera falló debido a un error interno. Tu billetera no ha sido codificada.</translation>
    </message>
    <message>
<<<<<<< HEAD
        <location filename="../askpassphrasedialog.cpp" line="208"/>
        <location filename="../askpassphrasedialog.cpp" line="232"/>
        <source>Warning: The Caps Lock key is on.</source>
        <translation>Precaucion: Mayúsculas Activadas</translation>
=======
        <location filename="../askpassphrasedialog.cpp" line="156"/>
        <source>Wallet decryption failed</source>
        <translation>Ha fallado la decodificación de la billetera</translation>
>>>>>>> 6ec7ac15
    </message>
    <message>
        <location filename="../askpassphrasedialog.cpp" line="102"/>
        <source>WARNING: If you encrypt your wallet and lose your passphrase, you will &lt;b&gt;LOSE ALL OF YOUR BITCOINS&lt;/b&gt;!
Are you sure you wish to encrypt your wallet?</source>
        <translation>ATENCIÓN: ¡Si codificas tu billetera y pierdes la contraseña perderás &lt;b&gt;TODOS TUS BITCOINS&lt;/b&gt;!&quot;
¿Seguro que quieres seguir codificando la billetera?</translation>
    </message>
    <message>
        <location filename="../askpassphrasedialog.cpp" line="170"/>
        <source>Wallet passphrase was successfully changed.</source>
        <translation>La contraseña de billetera ha sido cambiada con éxito.</translation>
    </message>
</context>
<context>
    <name>BitcoinGUI</name>
    <message>
<<<<<<< HEAD
        <location filename="../bitcoingui.cpp" line="187"/>
        <source>&amp;Overview</source>
        <translation>&amp;Vista general</translation>
    </message>
    <message>
        <location filename="../bitcoingui.cpp" line="237"/>
        <source>E&amp;xit</source>
        <translation>&amp;Salir</translation>
=======
        <location filename="../askpassphrasedialog.cpp" line="217"/>
        <location filename="../askpassphrasedialog.cpp" line="241"/>
        <source>Warning: The Caps Lock key is on.</source>
        <translation>Precaucion: Mayúsculas Activadas</translation>
    </message>
    <message>
        <location filename="../askpassphrasedialog.cpp" line="111"/>
        <location filename="../askpassphrasedialog.cpp" line="169"/>
        <source>Wallet encrypted</source>
        <translation>Billetera codificada</translation>
>>>>>>> 6ec7ac15
    </message>
    <message>
        <location filename="../bitcoingui.cpp" line="238"/>
        <source>Quit application</source>
        <translation>Salir del programa</translation>
    </message>
    <message>
        <location filename="../bitcoingui.cpp" line="283"/>
        <source>&amp;File</source>
        <translation>&amp;Archivo</translation>
    </message>
    <message>
        <location filename="../bitcoingui.cpp" line="259"/>
        <source>&amp;Change Passphrase</source>
        <translation>&amp;Cambiar la contraseña</translation>
    </message>
    <message>
        <location filename="../bitcoingui.cpp" line="206"/>
        <source>Show the list of addresses for receiving payments</source>
        <translation>Muestra la lista de direcciónes utilizadas para recibir pagos</translation>
    </message>
    <message>
        <location filename="../bitcoingui.cpp" line="211"/>
        <source>&amp;Send coins</source>
        <translation>&amp;Envíar monedas</translation>
    </message>
    <message>
        <location filename="../bitcoingui.cpp" line="149"/>
        <source>Block chain synchronization in progress</source>
        <translation>Sincronización de la cadena de bloques en progreso</translation>
    </message>
    <message>
        <location filename="../bitcoingui.cpp" line="73"/>
        <source>Bitcoin Wallet</source>
        <translation>Billetera Bitcoin</translation>
    </message>
    <message>
        <location filename="../bitcoingui.cpp" line="146"/>
        <location filename="../bitcoingui.cpp" line="478"/>
        <source>Synchronizing with network...</source>
        <translation>Sincronizando con la red...</translation>
    </message>
    <message>
        <location filename="../bitcoingui.cpp" line="193"/>
        <source>&amp;Transactions</source>
        <translation>&amp;Transacciónes</translation>
    </message>
    <message>
        <location filename="../bitcoingui.cpp" line="199"/>
        <source>&amp;Address Book</source>
        <translation>&amp;Guia de direcciónes</translation>
    </message>
    <message>
        <location filename="../bitcoingui.cpp" line="200"/>
        <source>Edit the list of stored addresses and labels</source>
        <translation>Edita la lista de direcciones y etiquetas almacenadas</translation>
    </message>
    <message>
        <location filename="../bitcoingui.cpp" line="205"/>
        <source>&amp;Receive coins</source>
        <translation>&amp;Recibir monedas</translation>
    </message>
    <message>
        <location filename="../bitcoingui.cpp" line="218"/>
        <source>Prove you control an address</source>
        <translation>Suministre dirección de control</translation>
    </message>
    <message>
        <location filename="../bitcoingui.cpp" line="241"/>
        <source>&amp;About %1</source>
        <translation>S&amp;obre %1</translation>
    </message>
    <message>
        <location filename="../bitcoingui.cpp" line="242"/>
        <source>Show information about Bitcoin</source>
        <translation>Muestra información acerca de Bitcoin</translation>
    </message>
    <message>
        <location filename="../bitcoingui.cpp" line="247"/>
        <source>&amp;Options...</source>
        <translation>&amp;Opciones</translation>
    </message>
    <message>
        <location filename="../bitcoingui.cpp" line="248"/>
        <source>Modify configuration options for bitcoin</source>
        <translation>Modifica las opciones de configuración de bitcoin</translation>
    </message>
    <message>
        <location filename="../bitcoingui.cpp" line="250"/>
        <source>Open &amp;Bitcoin</source>
        <translation>Abre &amp;Bitcoin</translation>
    </message>
    <message>
        <location filename="../bitcoingui.cpp" line="251"/>
        <source>Show the Bitcoin window</source>
        <translation>Muestra la ventana de Bitcoin</translation>
    </message>
    <message>
        <location filename="../bitcoingui.cpp" line="255"/>
        <source>Encrypt or decrypt wallet</source>
        <translation>Codificar o decodificar la billetera</translation>
    </message>
    <message>
        <location filename="../bitcoingui.cpp" line="260"/>
        <source>Change the passphrase used for wallet encryption</source>
        <translation>Cambiar la contraseña utilizada para la codificación de la billetera</translation>
    </message>
    <message>
        <location filename="../bitcoingui.cpp" line="809"/>
        <source>There was an error trying to save the wallet data to the new location.</source>
        <translation type="unfinished"></translation>
    </message>
    <message>
        <location filename="../bitcoingui.cpp" line="244"/>
        <source>About &amp;Qt</source>
        <translation>Acerca de</translation>
    </message>
    <message>
        <location filename="../bitcoingui.cpp" line="245"/>
        <source>Show information about Qt</source>
        <translation>Mostrar Información sobre QT</translation>
    </message>
    <message>
        <location filename="../bitcoingui.cpp" line="194"/>
        <source>Browse transaction history</source>
        <translation>Explora el historial de transacciónes</translation>
    </message>
    <message numerus="yes">
        <location filename="../bitcoingui.cpp" line="516"/>
        <source>%n second(s) ago</source>
        <translation>
            <numerusform>Hace %n segundo</numerusform>
            <numerusform>Hace %n segundos</numerusform>
        </translation>
    </message>
    <message numerus="yes">
        <location filename="../bitcoingui.cpp" line="520"/>
        <source>%n minute(s) ago</source>
        <translation>
            <numerusform>Hace %n minuto</numerusform>
            <numerusform>Hace %n minutos</numerusform>
        </translation>
    </message>
    <message>
        <location filename="../bitcoingui.cpp" line="212"/>
        <source>Send coins to a bitcoin address</source>
        <translation>Enviar monedas a una dirección bitcoin</translation>
    </message>
    <message>
        <location filename="../bitcoingui.cpp" line="329"/>
        <source>[testnet]</source>
        <translation>[red-de-pruebas]</translation>
    </message>
    <message>
        <location filename="../bitcoingui.cpp" line="253"/>
        <source>Export the data in the current tab to a file</source>
        <translation>Exportar los datos de la pestaña actual a un archivo</translation>
    </message>
    <message numerus="yes">
        <location filename="../bitcoingui.cpp" line="524"/>
        <source>%n hour(s) ago</source>
        <translation>
            <numerusform>Hace %n hora</numerusform>
            <numerusform>Hace %n horas</numerusform>
        </translation>
    </message>
    <message>
        <location filename="../bitcoingui.cpp" line="534"/>
        <source>Up to date</source>
        <translation>Actualizado</translation>
    </message>
    <message>
        <location filename="../bitcoingui.cpp" line="298"/>
        <source>&amp;Help</source>
        <translation>&amp;Ayuda</translation>
    </message>
    <message numerus="yes">
        <location filename="../bitcoingui.cpp" line="463"/>
        <source>%n active connection(s) to Bitcoin network</source>
        <translation>
            <numerusform>%n conexión activa hacia la red Bitcoin</numerusform>
            <numerusform>%n conexiones activas hacia la red Bitcoin</numerusform>
        </translation>
    </message>
    <message>
        <location filename="../bitcoingui.cpp" line="188"/>
        <source>Show general overview of wallet</source>
        <translation>Muestra una vista general de la billetera</translation>
    </message>
    <message>
        <location filename="../bitcoingui.cpp" line="501"/>
        <source>Downloaded %1 blocks of transaction history.</source>
        <translation>Descargado %1 bloques del historial de transacciones.</translation>
    </message>
    <message>
        <location filename="../bitcoingui.cpp" line="217"/>
        <source>Sign &amp;message</source>
        <translation>Firmar Mensaje</translation>
    </message>
    <message>
        <location filename="../bitcoingui.cpp" line="316"/>
        <source>Actions toolbar</source>
        <translation>Barra de acciónes</translation>
    </message>
    <message>
        <location filename="../bitcoingui.cpp" line="806"/>
        <source>Backup Wallet</source>
        <translation>Respaldar billetera</translation>
    </message>
    <message>
        <location filename="../bitcoingui.cpp" line="806"/>
        <source>Wallet Data (*.dat)</source>
        <translation>Datos de billetera (*.dat)</translation>
    </message>
    <message>
        <location filename="../bitcoingui.cpp" line="809"/>
        <source>Backup Failed</source>
        <translation>Ha fallado el respaldo</translation>
    </message>
    <message>
        <location filename="../bitcoingui.cpp" line="252"/>
        <source>&amp;Export...</source>
        <translation>&amp;Exportar...</translation>
    </message>
    <message>
        <location filename="../bitcoingui.cpp" line="254"/>
        <source>&amp;Encrypt Wallet</source>
        <translation>&amp;Codificar la billetera</translation>
    </message>
    <message>
        <location filename="../bitcoingui.cpp" line="257"/>
        <source>&amp;Backup Wallet</source>
        <translation>&amp;Respaldar billetera</translation>
    </message>
    <message>
        <location filename="../bitcoingui.cpp" line="258"/>
        <source>Backup wallet to another location</source>
        <translation>Respaldar billetera en otra ubicación</translation>
    </message>
    <message>
        <location filename="../bitcoingui.cpp" line="292"/>
        <source>&amp;Settings</source>
        <translation>&amp;Configuración</translation>
    </message>
    <message>
        <location filename="../bitcoingui.cpp" line="305"/>
        <source>Tabs toolbar</source>
        <translation>Barra de pestañas</translation>
    </message>
    <message>
        <location filename="../bitcoingui.cpp" line="489"/>
        <source>Downloaded %1 of %2 blocks of transaction history.</source>
        <translation>Descargados %1 de %2 bloques del historial de transacciones.</translation>
    </message>
    <message numerus="yes">
        <location filename="../bitcoingui.cpp" line="528"/>
        <source>%n day(s) ago</source>
        <translation>
            <numerusform>Hace %n día</numerusform>
            <numerusform>Hace %n días</numerusform>
        </translation>
    </message>
    <message>
        <location filename="../bitcoingui.cpp" line="421"/>
        <source>bitcoin-qt</source>
        <translation>bitcoin-qt</translation>
    </message>
    <message>
        <location filename="../bitcoingui.cpp" line="539"/>
        <source>Catching up...</source>
        <translation>Recuperando...</translation>
    </message>
    <message>
        <location filename="../bitcoingui.cpp" line="547"/>
        <source>Last received block was generated %1.</source>
        <translation>El ultimo bloque recibido fue generado %1.</translation>
    </message>
    <message>
        <location filename="../bitcoingui.cpp" line="616"/>
        <source>This transaction is over the size limit.  You can still send it for a fee of %1, which goes to the nodes that process your transaction and helps to support the network.  Do you want to pay the fee?</source>
        <translation>Esta transacción supera el límite. Puedes seguir enviandola incluyendo una comisión de %s que se va a repartir entre los nodos que procesan su transacción y ayudan a mantener la red. ¿Quieres seguir con la transacción?</translation>
    </message>
    <message>
        <location filename="../bitcoingui.cpp" line="648"/>
        <source>Sent transaction</source>
        <translation>Transacción enviada</translation>
    </message>
    <message>
        <location filename="../bitcoingui.cpp" line="649"/>
        <source>Incoming transaction</source>
        <translation>Transacción entrante</translation>
    </message>
    <message>
        <location filename="../bitcoingui.cpp" line="650"/>
        <source>Date: %1
Amount: %2
Type: %3
Address: %4
</source>
        <translation>Fecha: %1
Cantidad: %2
Tipo: %3
Dirección: %4</translation>
    </message>
    <message>
        <location filename="../bitcoingui.cpp" line="775"/>
        <source>Wallet is &lt;b&gt;encrypted&lt;/b&gt; and currently &lt;b&gt;unlocked&lt;/b&gt;</source>
        <translation>La billetera esta &lt;b&gt;codificada&lt;/b&gt; y actualmente &lt;b&gt;desbloqueda&lt;/b&gt;</translation>
    </message>
    <message>
        <location filename="../bitcoingui.cpp" line="783"/>
        <source>Wallet is &lt;b&gt;encrypted&lt;/b&gt; and currently &lt;b&gt;locked&lt;/b&gt;</source>
        <translation>La billetera esta &lt;b&gt;codificada&lt;/b&gt; y actualmente &lt;b&gt;bloqueda&lt;/b&gt;</translation>
    </message>
    <message>
        <location filename="../bitcoingui.cpp" line="621"/>
        <source>Sending...</source>
        <translation>Enviando...</translation>
    </message>
    <message>
        <location filename="../bitcoin.cpp" line="144"/>
        <source>A fatal error occurred. Bitcoin can no longer continue safely and will quit.</source>
        <translation type="unfinished"></translation>
    </message>
</context>
<context>
    <name>DisplayOptionsPage</name>
    <message>
        <location filename="../optionsdialog.cpp" line="269"/>
        <source>&amp;Unit to show amounts in: </source>
        <translation>&amp;Unidad en la que mostrar cantitades: </translation>
    </message>
    <message>
        <location filename="../optionsdialog.cpp" line="273"/>
        <source>Choose the default subdivision unit to show in the interface, and when sending coins</source>
        <translation>Elige la subdivisión por defecto para mostrar cantidaded en la interfaz cuando se envien monedas</translation>
    </message>
    <message>
        <location filename="../optionsdialog.cpp" line="280"/>
        <source>&amp;Display addresses in transaction list</source>
        <translation>&amp;Muestra direcciones en el listado de transaccioines</translation>
    </message>
    <message>
        <location filename="../optionsdialog.cpp" line="281"/>
        <source>Whether to show Bitcoin addresses in the transaction list</source>
        <translation type="unfinished"></translation>
    </message>
</context>
<context>
    <name>EditAddressDialog</name>
    <message>
        <location filename="../forms/editaddressdialog.ui" line="14"/>
        <source>Edit Address</source>
        <translation>Editar dirección</translation>
    </message>
    <message>
        <location filename="../forms/editaddressdialog.ui" line="25"/>
        <source>&amp;Label</source>
        <translation>&amp;Etiqueta</translation>
    </message>
    <message>
        <location filename="../forms/editaddressdialog.ui" line="42"/>
        <source>&amp;Address</source>
        <translation>&amp;Dirección</translation>
    </message>
    <message>
        <location filename="../forms/editaddressdialog.ui" line="52"/>
        <source>The address associated with this address book entry. This can only be modified for sending addresses.</source>
        <translation>La dirección asociada con esta entrada en la libreta de direcciones. Solo puede ser modificada para direcciónes de envío.</translation>
    </message>
    <message>
        <location filename="../editaddressdialog.cpp" line="20"/>
        <source>New receiving address</source>
        <translation>Nueva dirección para recibir</translation>
    </message>
    <message>
        <location filename="../editaddressdialog.cpp" line="24"/>
        <source>New sending address</source>
        <translation>Nueva dirección para enviar</translation>
    </message>
    <message>
        <location filename="../editaddressdialog.cpp" line="27"/>
        <source>Edit receiving address</source>
        <translation>Editar dirección de recepción</translation>
    </message>
    <message>
        <location filename="../forms/editaddressdialog.ui" line="35"/>
        <source>The label associated with this address book entry</source>
        <translation>La etiqueta asociada con esta entrada de la libreta de direcciones</translation>
    </message>
    <message>
        <location filename="../editaddressdialog.cpp" line="31"/>
        <source>Edit sending address</source>
        <translation>Editar dirección de envio</translation>
    </message>
    <message>
        <location filename="../editaddressdialog.cpp" line="91"/>
        <source>The entered address &quot;%1&quot; is already in the address book.</source>
        <translation>La dirección introducida &quot;%1&quot; ya esta guardada en la libreta de direcciones.</translation>
    </message>
    <message>
        <location filename="../editaddressdialog.cpp" line="101"/>
        <source>Could not unlock wallet.</source>
        <translation>No se pudo desbloquear la billetera.</translation>
    </message>
    <message>
        <location filename="../editaddressdialog.cpp" line="106"/>
        <source>New key generation failed.</source>
        <translation>La generación de nueva clave falló.</translation>
    </message>
    <message>
        <location filename="../editaddressdialog.cpp" line="96"/>
        <source>The entered address &quot;%1&quot; is not a valid bitcoin address.</source>
        <translation>La dirección introducida &quot;%1&quot; no es una dirección Bitcoin valida.</translation>
    </message>
</context>
<context>
    <name>MainOptionsPage</name>
    <message>
        <location filename="../optionsdialog.cpp" line="170"/>
        <source>&amp;Start Bitcoin on window system startup</source>
        <translation>&amp;Inicia Bitcoin al iniciar el sistema</translation>
    </message>
    <message>
        <location filename="../optionsdialog.cpp" line="171"/>
        <source>Automatically start Bitcoin after the computer is turned on</source>
        <translation>Inicia Bitcoin automáticamente despues de encender el computador</translation>
    </message>
    <message>
        <location filename="../optionsdialog.cpp" line="175"/>
        <source>&amp;Minimize to the tray instead of the taskbar</source>
        <translation>&amp;Minimiza a la bandeja en vez de la barra de tareas</translation>
    </message>
    <message>
        <location filename="../optionsdialog.cpp" line="176"/>
        <source>Show only a tray icon after minimizing the window</source>
        <translation>Muestra solo un ícono en la bandeja después de minimizar la ventana</translation>
    </message>
    <message>
        <location filename="../optionsdialog.cpp" line="180"/>
        <source>Map port using &amp;UPnP</source>
        <translation>Direcciona el puerto usando &amp;UPnP</translation>
    </message>
    <message>
        <location filename="../optionsdialog.cpp" line="181"/>
        <source>Automatically open the Bitcoin client port on the router. This only works when your router supports UPnP and it is enabled.</source>
        <translation>Abre automáticamente el puerto del cliente Bitcoin en el router. Esto funciona solo cuando tu router es compatible con UPnP y está habilitado.</translation>
    </message>
    <message>
        <location filename="../optionsdialog.cpp" line="186"/>
        <source>Minimize instead of exit the application when the window is closed. When this option is enabled, the application will be closed only after selecting Quit in the menu.</source>
        <translation>Minimiza la ventana en lugar de salir del programa cuando la ventana se cierra. Cuando esta opción esta activa el programa solo se puede cerrar seleccionando Salir desde el menu.</translation>
    </message>
    <message>
        <location filename="../optionsdialog.cpp" line="185"/>
        <source>M&amp;inimize on close</source>
        <translation>M&amp;inimiza a la bandeja al cerrar</translation>
    </message>
    <message>
        <location filename="../optionsdialog.cpp" line="190"/>
        <source>&amp;Connect through SOCKS4 proxy:</source>
        <translation>&amp;Conecta a traves de un proxy SOCKS4:</translation>
    </message>
    <message>
        <location filename="../optionsdialog.cpp" line="191"/>
        <source>Connect to the Bitcoin network through a SOCKS4 proxy (e.g. when connecting through Tor)</source>
        <translation>Conecta a la red Bitcoin a través de un proxy SOCKS4 (ej. cuando te conectas por la red Tor)</translation>
    </message>
    <message>
        <location filename="../optionsdialog.cpp" line="196"/>
        <source>Proxy &amp;IP: </source>
        <translation>&amp;IP Proxy:</translation>
    </message>
    <message>
        <location filename="../optionsdialog.cpp" line="202"/>
        <source>IP address of the proxy (e.g. 127.0.0.1)</source>
        <translation>Dirección IP del servidor proxy (ej. 127.0.0.1)</translation>
    </message>
    <message>
        <location filename="../optionsdialog.cpp" line="205"/>
        <source>&amp;Port: </source>
        <translation>&amp;Puerto: </translation>
    </message>
    <message>
        <location filename="../optionsdialog.cpp" line="211"/>
        <source>Port of the proxy (e.g. 1234)</source>
        <translation>Puerto del servidor proxy (ej. 1234)</translation>
    </message>
    <message>
        <location filename="../optionsdialog.cpp" line="217"/>
        <source>Optional transaction fee per kB that helps make sure your transactions are processed quickly. Most transactions are 1 kB. Fee 0.01 recommended.</source>
        <translation>Comisión opcional por kB que ayuda a asegurar que sus transacciones son procesadas rápidamente. La mayoria de transacciones son de 1 KB. Se recomienda comisión de 0.01.</translation>
    </message>
    <message>
        <location filename="../optionsdialog.cpp" line="223"/>
        <source>Pay transaction &amp;fee</source>
        <translation>Comisión de &amp;transacciónes</translation>
    </message>
</context>
<context>
    <name>MessagePage</name>
    <message>
        <location filename="../messagepage.cpp" line="101"/>
        <source>Sign failed</source>
        <translation>Falló Firma</translation>
    </message>
    <message>
        <location filename="../forms/messagepage.ui" line="38"/>
        <source>The address to sign the message with  (e.g. 1NS17iag9jJgTHD1VXjvLCEnZuQ3rJDE9L)</source>
        <translation type="unfinished">Introduce una dirección Bitcoin (ej. 1NS17iag9jJgTHD1VXjvLCEnZuQ3rJDE9L)</translation>
    </message>
    <message>
        <location filename="../forms/messagepage.ui" line="71"/>
        <source>Paste address from clipboard</source>
        <translation>Pega dirección desde portapapeles</translation>
    </message>
    <message>
        <location filename="../forms/messagepage.ui" line="81"/>
        <source>Alt+P</source>
        <translation>Alt+P</translation>
    </message>
    <message>
        <location filename="../messagepage.cpp" line="74"/>
        <location filename="../messagepage.cpp" line="89"/>
        <location filename="../messagepage.cpp" line="101"/>
        <source>Error signing</source>
        <translation>Error al firmar</translation>
    </message>
    <message>
        <location filename="../messagepage.cpp" line="74"/>
        <source>%1 is not a valid address.</source>
        <translation>%1 no es una dirección válida.</translation>
    </message>
    <message>
        <location filename="../messagepage.cpp" line="89"/>
        <source>Private key for %1 is not available.</source>
        <translation>Llave privada para %q no esta disponible.</translation>
    </message>
    <message>
        <location filename="../forms/messagepage.ui" line="14"/>
        <source>Message</source>
        <translation>Mensaje</translation>
    </message>
    <message>
        <location filename="../forms/messagepage.ui" line="20"/>
        <source>You can sign messages with your addresses to prove you own them. Be careful not to sign anything vague, as phishing attacks may try to trick you into signing your identity over to them. Only sign fully-detailed statements you agree to.</source>
        <translation type="unfinished"></translation>
    </message>
    <message>
        <location filename="../forms/messagepage.ui" line="48"/>
        <source>Choose adress from address book</source>
        <translation>Elije dirección de la  guia</translation>
    </message>
    <message>
        <location filename="../forms/messagepage.ui" line="58"/>
        <source>Alt+A</source>
        <translation>Alt+A</translation>
    </message>
    <message>
        <location filename="../forms/messagepage.ui" line="93"/>
        <source>Enter the message you want to sign here</source>
        <translation>Escriba el mensaje que desea firmar</translation>
    </message>
    <message>
        <location filename="../forms/messagepage.ui" line="105"/>
        <source>Click &quot;Sign Message&quot; to get signature</source>
        <translation>Click en &quot;Firmar Mensage&quot; para conseguir firma</translation>
    </message>
    <message>
        <location filename="../forms/messagepage.ui" line="117"/>
        <source>Sign a message to prove you own this address</source>
        <translation>Firmar un mensjage para probar que usted es dueño de esta dirección</translation>
    </message>
    <message>
        <location filename="../forms/messagepage.ui" line="120"/>
        <source>&amp;Sign Message</source>
        <translation>&amp;Firmar Mensaje</translation>
    </message>
    <message>
        <location filename="../forms/messagepage.ui" line="131"/>
        <source>Copy the current signature to the system clipboard</source>
        <translation type="unfinished"></translation>
    </message>
    <message>
        <location filename="../forms/messagepage.ui" line="134"/>
        <source>&amp;Copy to Clipboard</source>
        <translation>&amp;Copiar al portapapeles</translation>
    </message>
</context>
<context>
    <name>OptionsDialog</name>
    <message>
        <location filename="../optionsdialog.cpp" line="79"/>
        <source>Main</source>
        <translation>Principal</translation>
    </message>
    <message>
        <location filename="../optionsdialog.cpp" line="84"/>
        <source>Display</source>
        <translation>Mostrado</translation>
    </message>
    <message>
        <location filename="../optionsdialog.cpp" line="104"/>
        <source>Options</source>
        <translation>Opciones</translation>
    </message>
</context>
<context>
    <name>OverviewPage</name>
    <message>
        <location filename="../forms/overviewpage.ui" line="68"/>
        <source>Unconfirmed:</source>
        <translation>No confirmados:</translation>
    </message>
    <message>
        <location filename="../forms/overviewpage.ui" line="88"/>
        <source>Wallet</source>
        <translation>Cartera</translation>
    </message>
    <message>
        <location filename="../forms/overviewpage.ui" line="40"/>
        <source>Balance:</source>
        <translation>Saldo:</translation>
    </message>
    <message>
        <location filename="../forms/overviewpage.ui" line="14"/>
        <source>Form</source>
        <translation>Formulario</translation>
    </message>
    <message>
        <location filename="../forms/overviewpage.ui" line="54"/>
        <source>Number of transactions:</source>
        <translation>Numero de transacciones:</translation>
    </message>
    <message>
        <location filename="../forms/overviewpage.ui" line="61"/>
        <source>0</source>
        <translation>0</translation>
    </message>
    <message>
        <location filename="../forms/overviewpage.ui" line="124"/>
        <source>&lt;b&gt;Recent transactions&lt;/b&gt;</source>
        <translation>&lt;b&gt;Transacciones recientes&lt;/b&gt;</translation>
    </message>
    <message>
        <location filename="../overviewpage.cpp" line="103"/>
        <source>Your current balance</source>
        <translation>Tu saldo actual</translation>
    </message>
    <message>
        <location filename="../overviewpage.cpp" line="108"/>
        <source>Total of transactions that have yet to be confirmed, and do not yet count toward the current balance</source>
        <translation>Total de transacciones que no han sido confirmadas aun, y que no cuentan para el saldo actual.</translation>
    </message>
    <message>
        <location filename="../overviewpage.cpp" line="111"/>
        <source>Total number of transactions in wallet</source>
        <translation>Número total de transacciones en la billetera</translation>
    </message>
</context>
<context>
    <name>QRCodeDialog</name>
    <message>
        <location filename="../forms/qrcodedialog.ui" line="121"/>
        <source>Label:</source>
        <translation>Etiqueta</translation>
    </message>
    <message>
        <location filename="../forms/qrcodedialog.ui" line="55"/>
        <source>Request Payment</source>
        <translation>Solicitar Pago</translation>
    </message>
    <message>
        <location filename="../forms/qrcodedialog.ui" line="70"/>
        <source>Amount:</source>
        <translation>Cantidad:</translation>
    </message>
    <message>
        <location filename="../forms/qrcodedialog.ui" line="32"/>
        <source>QR Code</source>
        <translation>Código QR </translation>
    </message>
    <message>
        <location filename="../forms/qrcodedialog.ui" line="105"/>
        <source>BTC</source>
        <translation>BTC</translation>
    </message>
    <message>
        <location filename="../forms/qrcodedialog.ui" line="14"/>
        <source>Dialog</source>
        <translation>Cambiar contraseña</translation>
    </message>
    <message>
        <location filename="../forms/qrcodedialog.ui" line="144"/>
        <source>Message:</source>
        <translation>Mensaje:</translation>
    </message>
    <message>
        <location filename="../forms/qrcodedialog.ui" line="186"/>
        <source>&amp;Save As...</source>
        <translation>&amp;Guardar Como...</translation>
    </message>
    <message>
        <location filename="../qrcodedialog.cpp" line="48"/>
        <source>Error encoding URI into QR Code.</source>
        <translation type="unfinished"></translation>
    </message>
    <message>
        <location filename="../qrcodedialog.cpp" line="113"/>
        <source>PNG Images (*.png)</source>
        <translation>Imágenes PNG (*.png)</translation>
    </message>
    <message>
        <location filename="../qrcodedialog.cpp" line="113"/>
        <source>Save Image...</source>
        <translation type="unfinished"></translation>
    </message>
</context>
<context>
    <name>SendCoinsDialog</name>
    <message>
        <location filename="../forms/sendcoinsdialog.ui" line="64"/>
        <source>Send to multiple recipients at once</source>
        <translation>Enviar a múltiples destinatarios</translation>
    </message>
    <message>
        <location filename="../forms/sendcoinsdialog.ui" line="67"/>
        <source>&amp;Add recipient...</source>
        <translation>&amp;Agrega destinatario...</translation>
    </message>
    <message>
        <location filename="../forms/sendcoinsdialog.ui" line="106"/>
        <source>Balance:</source>
        <translation>Balance:</translation>
    </message>
    <message>
        <location filename="../forms/sendcoinsdialog.ui" line="113"/>
        <source>123.456 BTC</source>
        <translation>123.456 BTC</translation>
    </message>
    <message>
        <location filename="../forms/sendcoinsdialog.ui" line="144"/>
        <source>Confirm the send action</source>
        <translation>Confirma el envio</translation>
    </message>
    <message>
        <location filename="../forms/sendcoinsdialog.ui" line="147"/>
        <source>S&amp;end</source>
        <translation>&amp;Envía</translation>
    </message>
    <message>
        <location filename="../sendcoinsdialog.cpp" line="95"/>
        <source>&lt;b&gt;%1&lt;/b&gt; to %2 (%3)</source>
        <translation>&lt;b&gt;%1&lt;/b&gt; to %2 (%3)</translation>
    </message>
    <message>
        <location filename="../sendcoinsdialog.cpp" line="100"/>
        <source>Confirm send coins</source>
        <translation>Confirmar el envio de monedas</translation>
    </message>
    <message>
        <location filename="../forms/sendcoinsdialog.ui" line="14"/>
        <location filename="../sendcoinsdialog.cpp" line="123"/>
        <location filename="../sendcoinsdialog.cpp" line="128"/>
        <location filename="../sendcoinsdialog.cpp" line="133"/>
        <location filename="../sendcoinsdialog.cpp" line="138"/>
        <location filename="../sendcoinsdialog.cpp" line="144"/>
        <location filename="../sendcoinsdialog.cpp" line="149"/>
        <location filename="../sendcoinsdialog.cpp" line="154"/>
        <source>Send Coins</source>
        <translation>Enviar monedas</translation>
    </message>
    <message>
        <location filename="../forms/sendcoinsdialog.ui" line="84"/>
        <source>Remove all transaction fields</source>
        <translation>Remover todos los campos de la transacción</translation>
    </message>
    <message>
        <location filename="../forms/sendcoinsdialog.ui" line="87"/>
        <source>Clear all</source>
        <translation>&amp;Borra todos</translation>
    </message>
    <message>
        <location filename="../sendcoinsdialog.cpp" line="101"/>
        <source>Are you sure you want to send %1?</source>
        <translation>Estas seguro que quieres enviar %1?</translation>
    </message>
    <message>
        <location filename="../sendcoinsdialog.cpp" line="101"/>
        <source> and </source>
        <translation>y</translation>
    </message>
    <message>
        <location filename="../sendcoinsdialog.cpp" line="129"/>
        <source>The amount to pay must be larger than 0.</source>
        <translation>La cantidad por pagar tiene que ser mayor 0.</translation>
    </message>
    <message>
        <location filename="../sendcoinsdialog.cpp" line="139"/>
        <source>The total exceeds your balance when the %1 transaction fee is included.</source>
        <translation>El total sobrepasa tu saldo cuando se incluyen %1 como tasa de envio.</translation>
    </message>
    <message>
        <location filename="../sendcoinsdialog.cpp" line="145"/>
        <source>Duplicate address found, can only send to each address once per send operation.</source>
        <translation>Tienes una dirección duplicada, solo puedes enviar a direcciónes individuales de una sola vez.</translation>
    </message>
    <message>
        <location filename="../sendcoinsdialog.cpp" line="150"/>
        <source>Error: Transaction creation failed.</source>
        <translation>Error: La transacción no se pudo crear.</translation>
    </message>
    <message>
        <location filename="../sendcoinsdialog.cpp" line="155"/>
        <source>Error: The transaction was rejected. This might happen if some of the coins in your wallet were already spent, such as if you used a copy of wallet.dat and coins were spent in the copy but not marked as spent here.</source>
        <translation>Error: La transacción fue rechazada. Esto puede haber ocurrido si alguna de las monedas ya estaba gastada o si ha usado una copia de wallet.dat y las monedas se gastaron en la copia pero no se han marcado como gastadas aqui.</translation>
    </message>
    <message>
        <location filename="../sendcoinsdialog.cpp" line="124"/>
        <source>The recipient address is not valid, please recheck.</source>
        <translation>La dirección de destinatarion no es valida, comprueba otra vez.</translation>
    </message>
    <message>
        <location filename="../sendcoinsdialog.cpp" line="134"/>
        <source>The amount exceeds your balance.</source>
        <translation>La cantidad sobrepasa tu saldo.</translation>
    </message>
</context>
<context>
    <name>SendCoinsEntry</name>
    <message>
        <location filename="../forms/sendcoinsentry.ui" line="75"/>
        <source>&amp;Label:</source>
        <translation>&amp;Etiqueta:</translation>
    </message>
    <message>
        <location filename="../forms/sendcoinsentry.ui" line="93"/>
        <source>The address to send the payment to  (e.g. 1NS17iag9jJgTHD1VXjvLCEnZuQ3rJDE9L)</source>
        <translation>La dirección donde enviar el pago (ej. 1NS17iag9jJgTHD1VXjvLCEnZuQ3rJDE9L)</translation>
    </message>
    <message>
        <location filename="../forms/sendcoinsentry.ui" line="42"/>
        <source>Pay &amp;To:</source>
        <translation>&amp;Pagar a:</translation>
    </message>
    <message>
        <location filename="../forms/sendcoinsentry.ui" line="14"/>
        <source>Form</source>
        <translation>Envio</translation>
    </message>
    <message>
        <location filename="../forms/sendcoinsentry.ui" line="29"/>
        <source>A&amp;mount:</source>
        <translation>Cantidad:</translation>
    </message>
    <message>
        <location filename="../forms/sendcoinsentry.ui" line="66"/>
        <location filename="../sendcoinsentry.cpp" line="26"/>
        <source>Enter a label for this address to add it to your address book</source>
        <translation>Introduce una etiqueta a esta dirección para añadirla a tu guia</translation>
    </message>
    <message>
        <location filename="../forms/sendcoinsentry.ui" line="103"/>
        <source>Choose address from address book</source>
        <translation>Elije dirección de la guia</translation>
    </message>
    <message>
        <location filename="../forms/sendcoinsentry.ui" line="113"/>
        <source>Alt+A</source>
        <translation>Alt+A</translation>
    </message>
    <message>
        <location filename="../forms/sendcoinsentry.ui" line="120"/>
        <source>Paste address from clipboard</source>
        <translation>Pega dirección desde portapapeles</translation>
    </message>
    <message>
        <location filename="../forms/sendcoinsentry.ui" line="130"/>
        <source>Alt+P</source>
        <translation>Alt+P</translation>
    </message>
    <message>
        <location filename="../forms/sendcoinsentry.ui" line="137"/>
        <source>Remove this recipient</source>
        <translation>Elimina destinatario</translation>
    </message>
    <message>
        <location filename="../sendcoinsentry.cpp" line="25"/>
        <source>Enter a Bitcoin address (e.g. 1NS17iag9jJgTHD1VXjvLCEnZuQ3rJDE9L)</source>
        <translation>Introduce una dirección Bitcoin (ej. 1NS17iag9jJgTHD1VXjvLCEnZuQ3rJDE9L)</translation>
    </message>
</context>
<context>
    <name>TransactionDesc</name>
    <message>
<<<<<<< HEAD
        <location filename="../transactiondesc.cpp" line="20"/>
        <source>Open until %1</source>
        <translation>Abierto hasta %1</translation>
    </message>
    <message>
        <location filename="../transactiondesc.cpp" line="90"/>
=======
        <location filename="../transactiondesc.cpp" line="105"/>
>>>>>>> 6ec7ac15
        <source>unknown</source>
        <translation>desconocido</translation>
    </message>
    <message>
        <location filename="../transactiondesc.cpp" line="47"/>
        <source>&lt;b&gt;Status:&lt;/b&gt; </source>
        <translation>&lt;b&gt;Estado:&lt;/b&gt; </translation>
    </message>
    <message>
        <location filename="../transactiondesc.cpp" line="18"/>
        <source>Open for %1 blocks</source>
        <translation>Abierto hasta %1 bloques</translation>
    </message>
    <message>
        <location filename="../transactiondesc.cpp" line="28"/>
        <source>%1/unconfirmed</source>
        <translation>%1/no confirmado</translation>
    </message>
    <message>
        <location filename="../transactiondesc.cpp" line="30"/>
        <source>%1 confirmations</source>
        <translation>%1 confirmaciónes</translation>
    </message>
    <message>
        <location filename="../transactiondesc.cpp" line="26"/>
        <source>%1/offline?</source>
        <translation>%1/fuera de linea?</translation>
    </message>
    <message>
        <location filename="../transactiondesc.cpp" line="54"/>
        <source>, broadcast through %1 node</source>
        <translation>, emitido mediante %1 nodo</translation>
    </message>
    <message>
        <location filename="../transactiondesc.cpp" line="56"/>
        <source>, broadcast through %1 nodes</source>
        <translation>, emitido mediante %1 nodos</translation>
    </message>
    <message>
        <location filename="../transactiondesc.cpp" line="60"/>
        <source>&lt;b&gt;Date:&lt;/b&gt; </source>
        <translation>&lt;b&gt;Fecha:&lt;/b&gt; </translation>
    </message>
    <message>
        <location filename="../transactiondesc.cpp" line="67"/>
        <source>&lt;b&gt;Source:&lt;/b&gt; Generated&lt;br&gt;</source>
        <translation>&lt;b&gt;Fuente:&lt;/b&gt; Generado&lt;br&gt;</translation>
    </message>
    <message>
<<<<<<< HEAD
        <location filename="../transactiondesc.cpp" line="73"/>
        <location filename="../transactiondesc.cpp" line="90"/>
=======
        <location filename="../transactiondesc.cpp" line="88"/>
        <location filename="../transactiondesc.cpp" line="105"/>
>>>>>>> 6ec7ac15
        <source>&lt;b&gt;From:&lt;/b&gt; </source>
        <translation>&lt;b&gt;De:&lt;/b&gt; </translation>
    </message>
    <message>
<<<<<<< HEAD
        <location filename="../transactiondesc.cpp" line="91"/>
        <location filename="../transactiondesc.cpp" line="114"/>
        <location filename="../transactiondesc.cpp" line="173"/>
=======
        <location filename="../transactiondesc.cpp" line="106"/>
        <location filename="../transactiondesc.cpp" line="129"/>
        <location filename="../transactiondesc.cpp" line="188"/>
>>>>>>> 6ec7ac15
        <source>&lt;b&gt;To:&lt;/b&gt; </source>
        <translation>&lt;b&gt;Para:&lt;/b&gt; </translation>
    </message>
    <message>
<<<<<<< HEAD
        <location filename="../transactiondesc.cpp" line="94"/>
=======
        <location filename="../transactiondesc.cpp" line="109"/>
>>>>>>> 6ec7ac15
        <source> (yours, label: </source>
        <translation> (tuya, etiqueta: </translation>
    </message>
    <message>
<<<<<<< HEAD
        <location filename="../transactiondesc.cpp" line="96"/>
        <source> (yours)</source>
        <translation> (tuya)</translation>
    </message>
    <message>
        <location filename="../transactiondesc.cpp" line="131"/>
        <location filename="../transactiondesc.cpp" line="145"/>
        <location filename="../transactiondesc.cpp" line="190"/>
        <location filename="../transactiondesc.cpp" line="207"/>
=======
        <location filename="../transactiondesc.cpp" line="146"/>
        <location filename="../transactiondesc.cpp" line="160"/>
        <location filename="../transactiondesc.cpp" line="205"/>
        <location filename="../transactiondesc.cpp" line="222"/>
>>>>>>> 6ec7ac15
        <source>&lt;b&gt;Credit:&lt;/b&gt; </source>
        <translation>&lt;b&gt;Crédito:&lt;/b&gt; </translation>
    </message>
    <message>
<<<<<<< HEAD
        <location filename="../transactiondesc.cpp" line="181"/>
        <location filename="../transactiondesc.cpp" line="189"/>
        <location filename="../transactiondesc.cpp" line="204"/>
        <source>&lt;b&gt;Debit:&lt;/b&gt; </source>
        <translation>&lt;b&gt;Débito:&lt;/b&gt; </translation>
    </message>
    <message>
        <location filename="../transactiondesc.cpp" line="195"/>
=======
        <location filename="../transactiondesc.cpp" line="210"/>
>>>>>>> 6ec7ac15
        <source>&lt;b&gt;Transaction fee:&lt;/b&gt; </source>
        <translation>&lt;b&gt;Comisión transacción:&lt;/b&gt; </translation>
    </message>
    <message>
<<<<<<< HEAD
        <location filename="../transactiondesc.cpp" line="211"/>
=======
        <location filename="../transactiondesc.cpp" line="226"/>
>>>>>>> 6ec7ac15
        <source>&lt;b&gt;Net amount:&lt;/b&gt; </source>
        <translation>&lt;b&gt;Cantidad total:&lt;/b&gt; </translation>
    </message>
    <message>
<<<<<<< HEAD
        <location filename="../transactiondesc.cpp" line="217"/>
        <source>Message:</source>
        <translation>Mensaje:</translation>
    </message>
    <message>
        <location filename="../transactiondesc.cpp" line="219"/>
=======
        <location filename="../transactiondesc.cpp" line="234"/>
>>>>>>> 6ec7ac15
        <source>Comment:</source>
        <translation>Comentario:</translation>
    </message>
    <message>
<<<<<<< HEAD
        <location filename="../transactiondesc.cpp" line="221"/>
        <source>Transaction ID:</source>
        <translation>ID de Transacción:</translation>
    </message>
    <message>
        <location filename="../transactiondesc.cpp" line="224"/>
        <source>Generated coins must wait 120 blocks before they can be spent.  When you generated this block, it was broadcast to the network to be added to the block chain.  If it fails to get into the chain, it will change to &quot;not accepted&quot; and not be spendable.  This may occasionally happen if another node generates a block within a few seconds of yours.</source>
        <translation>Las monedas generadas deben esperar 120 bloques antes de ser gastadas. Cuando has generado este bloque se emitió a la red para ser agregado en la cadena de bloques. Si falla al incluirse en la cadena, cambiará a &quot;no aceptado&quot; y las monedas no se podrán gastar. Esto puede ocurrir ocasionalmente si otro nodo genera un bloque casi al mismo tiempo que el tuyo.</translation>
    </message>
    <message>
        <location filename="../transactiondesc.cpp" line="133"/>
=======
        <location filename="../transactiondesc.cpp" line="237"/>
        <source>Generated coins must wait 120 blocks before they can be spent.  When you generated this block, it was broadcast to the network to be added to the block chain.  If it fails to get into the chain, it will change to &quot;not accepted&quot; and not be spendable.  This may occasionally happen if another node generates a block within a few seconds of yours.</source>
        <translation>Las monedas generadas deben esperar 120 bloques antes de ser gastadas. Cuando has generado este bloque se emitió a la red para ser agregado en la cadena de bloques. Si falla al incluirse en la cadena, cambiará a &quot;no aceptado&quot; y las monedas no se podrán gastar. Esto puede ocurrir ocasionalmente si otro nodo genera un bloque casi al mismo tiempo que el tuyo.</translation>
    </message>
    <message>
        <location filename="../transactiondesc.cpp" line="111"/>
        <source> (yours)</source>
        <translation> (tuya)</translation>
    </message>
    <message>
        <location filename="../transactiondesc.cpp" line="148"/>
>>>>>>> 6ec7ac15
        <source>(%1 matures in %2 more blocks)</source>
        <translation>(%1 madura en %2 bloques mas)</translation>
    </message>
    <message>
        <location filename="../transactiondesc.cpp" line="52"/>
        <source>, has not been successfully broadcast yet</source>
        <translation>, no ha sido emitido satisfactoriamente todavía</translation>
    </message>
    <message>
<<<<<<< HEAD
        <location filename="../transactiondesc.cpp" line="137"/>
        <source>(not accepted)</source>
        <translation>(no aceptada)</translation>
    </message>
=======
        <location filename="../transactiondesc.cpp" line="152"/>
        <source>(not accepted)</source>
        <translation>(no aceptada)</translation>
    </message>
    <message>
        <location filename="../transactiondesc.cpp" line="196"/>
        <location filename="../transactiondesc.cpp" line="204"/>
        <location filename="../transactiondesc.cpp" line="219"/>
        <source>&lt;b&gt;Debit:&lt;/b&gt; </source>
        <translation>&lt;b&gt;Débito:&lt;/b&gt; </translation>
    </message>
    <message>
        <location filename="../transactiondesc.cpp" line="232"/>
        <source>Message:</source>
        <translation>Mensaje:</translation>
    </message>
>>>>>>> 6ec7ac15
</context>
<context>
    <name>TransactionDescDialog</name>
    <message>
        <location filename="../forms/transactiondescdialog.ui" line="14"/>
        <source>Transaction details</source>
        <translation>Detalles de transacción</translation>
    </message>
    <message>
        <location filename="../forms/transactiondescdialog.ui" line="20"/>
        <source>This pane shows a detailed description of the transaction</source>
        <translation>Esta ventana muestra información detallada sobre la transacción</translation>
    </message>
</context>
<context>
    <name>TransactionTableModel</name>
    <message>
        <location filename="../transactiontablemodel.cpp" line="214"/>
        <source>Date</source>
        <translation>Fecha</translation>
    </message>
    <message>
        <location filename="../transactiontablemodel.cpp" line="214"/>
        <source>Type</source>
        <translation>Tipo</translation>
    </message>
    <message>
        <location filename="../transactiontablemodel.cpp" line="214"/>
        <source>Address</source>
        <translation>Dirección</translation>
    </message>
    <message>
        <location filename="../transactiontablemodel.cpp" line="214"/>
        <source>Amount</source>
        <translation>Cantidad</translation>
    </message>
    <message numerus="yes">
        <location filename="../transactiontablemodel.cpp" line="277"/>
        <source>Open for %n block(s)</source>
        <translation>
            <numerusform>Abierto por %n bloque</numerusform>
            <numerusform>Abierto por %n bloques</numerusform>
        </translation>
    </message>
    <message>
        <location filename="../transactiontablemodel.cpp" line="280"/>
        <source>Open until %1</source>
        <translation>Abierto hasta %1</translation>
    </message>
    <message>
        <location filename="../transactiontablemodel.cpp" line="283"/>
        <source>Offline (%1 confirmations)</source>
        <translation>Fuera de linea (%1 confirmaciónes)</translation>
    </message>
    <message>
        <location filename="../transactiontablemodel.cpp" line="286"/>
        <source>Unconfirmed (%1 of %2 confirmations)</source>
        <translation>No confirmado (%1 de %2 confirmaciónes)</translation>
    </message>
    <message>
        <location filename="../transactiontablemodel.cpp" line="289"/>
        <source>Confirmed (%1 confirmations)</source>
        <translation>Confirmado (%1 confirmaciones)</translation>
    </message>
    <message>
        <location filename="../transactiontablemodel.cpp" line="303"/>
        <source>This block was not received by any other nodes and will probably not be accepted!</source>
        <translation>Este bloque no ha sido recibido por otros nodos y probablemente no sea aceptado !</translation>
    </message>
    <message>
        <location filename="../transactiontablemodel.cpp" line="306"/>
        <source>Generated but not accepted</source>
        <translation>Generado pero no acceptado</translation>
    </message>
    <message>
        <location filename="../transactiontablemodel.cpp" line="349"/>
        <source>Received with</source>
        <translation>Recibido con</translation>
    </message>
    <message>
        <location filename="../transactiontablemodel.cpp" line="351"/>
        <source>Received from</source>
        <translation>Recibido de</translation>
    </message>
    <message>
        <location filename="../transactiontablemodel.cpp" line="354"/>
        <source>Sent to</source>
        <translation>Enviado a</translation>
    </message>
    <message>
        <location filename="../transactiontablemodel.cpp" line="356"/>
        <source>Payment to yourself</source>
        <translation>Pagar a usted mismo</translation>
    </message>
    <message>
        <location filename="../transactiontablemodel.cpp" line="358"/>
        <source>Mined</source>
        <translation>Minado</translation>
    </message>
    <message>
        <location filename="../transactiontablemodel.cpp" line="396"/>
        <source>(n/a)</source>
        <translation>(n/a)</translation>
    </message>
    <message>
        <location filename="../transactiontablemodel.cpp" line="595"/>
        <source>Transaction status. Hover over this field to show number of confirmations.</source>
        <translation>Estado de transacción. Pasa el raton sobre este campo para ver el numero de confirmaciónes.</translation>
    </message>
    <message>
        <location filename="../transactiontablemodel.cpp" line="597"/>
        <source>Date and time that the transaction was received.</source>
        <translation>Fecha y hora cuando se recibió la transaccion</translation>
    </message>
    <message>
        <location filename="../transactiontablemodel.cpp" line="599"/>
        <source>Type of transaction.</source>
        <translation>Tipo de transacción.</translation>
    </message>
    <message>
        <location filename="../transactiontablemodel.cpp" line="601"/>
        <source>Destination address of transaction.</source>
        <translation>Dirección de destino para la transacción</translation>
    </message>
    <message>
        <location filename="../transactiontablemodel.cpp" line="603"/>
        <source>Amount removed from or added to balance.</source>
        <translation>Cantidad restada o añadida al balance</translation>
    </message>
    <message numerus="yes">
        <location filename="../transactiontablemodel.cpp" line="297"/>
        <source>Mined balance will be available in %n more blocks</source>
        <translation>
            <numerusform>El balance minado estará disponible en %n bloque mas</numerusform>
            <numerusform>El balance minado estará disponible en %n bloques mas</numerusform>
        </translation>
    </message>
</context>
<context>
    <name>TransactionView</name>
    <message>
        <location filename="../transactionview.cpp" line="284"/>
        <source>Amount</source>
        <translation>Cantidad</translation>
    </message>
    <message>
        <location filename="../transactionview.cpp" line="72"/>
        <source>Received with</source>
        <translation>Recibido con</translation>
    </message>
    <message>
        <location filename="../transactionview.cpp" line="281"/>
        <source>Type</source>
        <translation>Tipo</translation>
    </message>
    <message>
        <location filename="../transactionview.cpp" line="283"/>
        <source>Address</source>
        <translation>Dirección</translation>
    </message>
    <message>
        <location filename="../transactionview.cpp" line="289"/>
        <source>Could not write to file %1.</source>
        <translation>No se pudo escribir en el archivo %1.</translation>
    </message>
    <message>
        <location filename="../transactionview.cpp" line="74"/>
        <source>Sent to</source>
        <translation>Enviado a</translation>
    </message>
    <message>
        <location filename="../transactionview.cpp" line="76"/>
        <source>To yourself</source>
        <translation>A ti mismo</translation>
    </message>
    <message>
        <location filename="../transactionview.cpp" line="125"/>
        <source>Copy label</source>
        <translation>Copia etiqueta</translation>
    </message>
    <message>
        <location filename="../transactionview.cpp" line="279"/>
        <source>Confirmed</source>
        <translation>Confirmado</translation>
    </message>
    <message>
        <location filename="../transactionview.cpp" line="392"/>
        <source>to</source>
        <translation>para</translation>
    </message>
    <message>
        <location filename="../transactionview.cpp" line="77"/>
        <source>Mined</source>
        <translation>Minado</translation>
    </message>
    <message>
        <location filename="../transactionview.cpp" line="78"/>
        <source>Other</source>
        <translation>Otra</translation>
    </message>
    <message>
        <location filename="../transactionview.cpp" line="126"/>
        <source>Copy amount</source>
        <translation>Copiar Cantidad</translation>
    </message>
    <message>
        <location filename="../transactionview.cpp" line="90"/>
        <source>Min amount</source>
        <translation>Cantidad minima</translation>
    </message>
    <message>
        <location filename="../transactionview.cpp" line="271"/>
        <source>Comma separated file (*.csv)</source>
        <translation>Archivos separados por coma (*.csv)</translation>
    </message>
    <message>
        <location filename="../transactionview.cpp" line="124"/>
        <source>Copy address</source>
        <translation>Copia dirección</translation>
    </message>
    <message>
        <location filename="../transactionview.cpp" line="280"/>
        <source>Date</source>
        <translation>Fecha</translation>
    </message>
    <message>
        <location filename="../transactionview.cpp" line="282"/>
        <source>Label</source>
        <translation>Etiqueta</translation>
    </message>
    <message>
        <location filename="../transactionview.cpp" line="285"/>
        <source>ID</source>
        <translation>ID</translation>
    </message>
    <message>
        <location filename="../transactionview.cpp" line="55"/>
        <location filename="../transactionview.cpp" line="71"/>
        <source>All</source>
        <translation>Todo</translation>
    </message>
    <message>
        <location filename="../transactionview.cpp" line="56"/>
        <source>Today</source>
        <translation>Hoy</translation>
    </message>
    <message>
        <location filename="../transactionview.cpp" line="57"/>
        <source>This week</source>
        <translation>Esta semana</translation>
    </message>
    <message>
        <location filename="../transactionview.cpp" line="58"/>
        <source>This month</source>
        <translation>Esta mes</translation>
    </message>
    <message>
        <location filename="../transactionview.cpp" line="59"/>
        <source>Last month</source>
        <translation>Mes pasado</translation>
    </message>
    <message>
        <location filename="../transactionview.cpp" line="60"/>
        <source>This year</source>
        <translation>Este año</translation>
    </message>
    <message>
        <location filename="../transactionview.cpp" line="61"/>
        <source>Range...</source>
        <translation>Rango...</translation>
    </message>
    <message>
        <location filename="../transactionview.cpp" line="84"/>
        <source>Enter address or label to search</source>
        <translation>Introduce una dirección o etiqueta para  buscar</translation>
    </message>
    <message>
        <location filename="../transactionview.cpp" line="127"/>
        <source>Edit label</source>
        <translation>Edita etiqueta</translation>
    </message>
    <message>
        <location filename="../transactionview.cpp" line="270"/>
        <source>Export Transaction Data</source>
        <translation>Exportar datos de transacción</translation>
    </message>
    <message>
        <location filename="../transactionview.cpp" line="289"/>
        <source>Error exporting</source>
        <translation>Error exportando</translation>
    </message>
    <message>
        <location filename="../transactionview.cpp" line="384"/>
        <source>Range:</source>
        <translation>Rango:</translation>
    </message>
    <message>
        <location filename="../transactionview.cpp" line="128"/>
        <source>Show details...</source>
        <translation>Muestra detalles...</translation>
    </message>
</context>
<context>
    <name>WalletModel</name>
    <message>
        <location filename="../walletmodel.cpp" line="145"/>
        <source>Sending...</source>
        <translation>Enviando...</translation>
    </message>
</context>
<context>
    <name>bitcoin-core</name>
    <message>
        <location filename="../bitcoinstrings.cpp" line="8"/>
        <source>Bitcoin version</source>
        <translation>Versión Bitcoin</translation>
    </message>
    <message>
        <location filename="../bitcoinstrings.cpp" line="77"/>
        <source>Loading block index...</source>
        <translation>Cargando el index de bloques...</translation>
    </message>
    <message>
        <location filename="../bitcoinstrings.cpp" line="87"/>
        <source>Rescanning...</source>
        <translation>Rescaneando...</translation>
    </message>
    <message>
        <location filename="../bitcoinstrings.cpp" line="9"/>
        <source>Usage:</source>
        <translation>Uso:</translation>
    </message>
    <message>
        <location filename="../bitcoinstrings.cpp" line="72"/>
        <source>Cannot obtain a lock on data directory %s.  Bitcoin is probably already running.</source>
        <translation>No se puede obtener permiso de trabajo en la carpeta de datos %s. Probablemente Bitcoin ya se está ejecutando.
</translation>
    </message>
    <message>
        <location filename="../bitcoinstrings.cpp" line="84"/>
        <source>Cannot downgrade wallet</source>
        <translation type="unfinished"></translation>
    </message>
    <message>
        <location filename="../bitcoinstrings.cpp" line="85"/>
        <source>Cannot initialize keypool</source>
        <translation type="unfinished"></translation>
    </message>
    <message>
        <location filename="../bitcoinstrings.cpp" line="86"/>
        <source>Cannot write default address</source>
        <translation type="unfinished"></translation>
    </message>
    <message>
        <location filename="../bitcoinstrings.cpp" line="88"/>
        <source>Done loading</source>
        <translation>Carga completa</translation>
    </message>
    <message>
        <location filename="../bitcoinstrings.cpp" line="90"/>
        <source>Invalid amount for -paytxfee=&lt;amount&gt;</source>
        <translation>Cantidad inválida para -paytxfee=&lt;amount&gt;</translation>
    </message>
    <message>
        <location filename="../bitcoinstrings.cpp" line="99"/>
        <source>Warning: Please check that your computer&apos;s date and time are correct.  If your clock is wrong Bitcoin will not work properly.</source>
        <translation>Precaución: Por favor revise que la fecha y hora de tu ordenador son correctas. Si tu reloj está mal configurado Bitcoin no funcionará correctamente.</translation>
    </message>
    <message>
        <location filename="../bitcoinstrings.cpp" line="94"/>
        <source>Error: CreateThread(StartNode) failed</source>
        <translation>Error: CreateThread(StartNode) fallido</translation>
    </message>
    <message>
        <location filename="../bitcoinstrings.cpp" line="89"/>
        <source>Invalid -proxy address</source>
        <translation>Dirección -proxy invalida</translation>
    </message>
    <message>
        <location filename="../bitcoinstrings.cpp" line="91"/>
        <source>Warning: -paytxfee is set very high.  This is the transaction fee you will pay if you send a transaction.</source>
        <translation>Precaución: -paytxfee es muy alta. Esta es la comisión que pagarás si envias una transacción.</translation>
    </message>
    <message>
        <location filename="../bitcoinstrings.cpp" line="83"/>
        <source>Error loading wallet.dat</source>
        <translation>Error cargando wallet.dat</translation>
    </message>
    <message>
        <location filename="../bitcoinstrings.cpp" line="82"/>
        <source>Wallet needed to be rewritten: restart Bitcoin to complete</source>
        <translation>La billetera necesita ser reescrita: reinicie Bitcoin para completar</translation>
    </message>
    <message>
        <location filename="../bitcoinstrings.cpp" line="12"/>
        <source>Get help for a command</source>
        <translation>Recibir ayuda para un comando
</translation>
    </message>
    <message>
        <location filename="../bitcoinstrings.cpp" line="13"/>
        <source>Options:</source>
        <translation>Opciones:
</translation>
    </message>
    <message>
        <location filename="../bitcoinstrings.cpp" line="14"/>
        <source>Specify configuration file (default: bitcoin.conf)</source>
        <translation>Especifica archivo de configuración (predeterminado: bitcoin.conf)
</translation>
    </message>
    <message>
        <location filename="../bitcoinstrings.cpp" line="10"/>
        <source>Send command to -server or bitcoind</source>
        <translation>Envia comando a bitcoin lanzado con -server u bitcoind
</translation>
    </message>
    <message>
        <location filename="../bitcoinstrings.cpp" line="11"/>
        <source>List commands</source>
        <translation>Muestra comandos
</translation>
    </message>
    <message>
        <location filename="../bitcoinstrings.cpp" line="17"/>
        <source>Don&apos;t generate coins</source>
        <translation>No generar monedas
</translation>
    </message>
    <message>
        <location filename="../bitcoinstrings.cpp" line="76"/>
        <source>Error loading addr.dat</source>
        <translation>Error cargando addr.dat</translation>
    </message>
    <message>
        <location filename="../bitcoinstrings.cpp" line="16"/>
        <source>Generate coins</source>
        <translation>Genera monedas
</translation>
    </message>
    <message>
        <location filename="../bitcoinstrings.cpp" line="20"/>
        <source>Specify data directory</source>
        <translation>Especifica directorio para los datos
</translation>
    </message>
    <message>
        <location filename="../bitcoinstrings.cpp" line="25"/>
        <source>Listen for connections on &lt;port&gt; (default: 8333 or testnet: 18333)</source>
        <translation>Escuchar por conecciones en &lt;puerto&gt; (Por defecto: 8333 o red de prueba: 18333)</translation>
    </message>
    <message>
        <location filename="../bitcoinstrings.cpp" line="26"/>
        <source>Maintain at most &lt;n&gt; connections to peers (default: 125)</source>
        <translation>Mantener al menos &lt;n&gt; conecciones por cliente (por defecto: 125) </translation>
    </message>
    <message>
        <location filename="../bitcoinstrings.cpp" line="22"/>
        <source>Specify connection timeout (in milliseconds)</source>
        <translation>Especifica tiempo de espera para conexion (en milisegundos)
</translation>
    </message>
    <message>
        <location filename="../bitcoinstrings.cpp" line="29"/>
        <source>Find peers using internet relay chat (default: 0)</source>
        <translation>Buscar pares usando &apos;internet relay chat (IRC)&apos; (predeterminado: 0)</translation>
    </message>
    <message>
        <location filename="../bitcoinstrings.cpp" line="33"/>
        <source>Threshold for disconnecting misbehaving peers (default: 100)</source>
        <translation>Umbral de desconección de clientes con mal comportamiento (por defecto: 100)</translation>
    </message>
    <message>
        <location filename="../bitcoinstrings.cpp" line="18"/>
        <source>Start minimized</source>
        <translation>Arranca minimizado
</translation>
    </message>
    <message>
        <location filename="../bitcoinstrings.cpp" line="42"/>
        <source>Accept command line and JSON-RPC commands</source>
        <translation>Aceptar comandos consola y JSON-RPC
</translation>
    </message>
    <message>
        <location filename="../bitcoinstrings.cpp" line="44"/>
        <source>Use the test network</source>
        <translation>Usa la red de pruebas
</translation>
    </message>
    <message>
        <location filename="../bitcoinstrings.cpp" line="50"/>
        <source>Password for JSON-RPC connections</source>
        <translation>Contraseña para las conexiones JSON-RPC
</translation>
    </message>
    <message>
        <location filename="../bitcoinstrings.cpp" line="46"/>
        <source>Prepend debug output with timestamp</source>
        <translation>Anteponer salida de depuracion con marca de tiempo</translation>
    </message>
    <message>
        <location filename="../bitcoinstrings.cpp" line="47"/>
        <source>Send trace/debug info to console instead of debug.log file</source>
        <translation>Enviar informacion de seguimiento a la consola en vez del archivo debug.log</translation>
    </message>
    <message>
        <location filename="../bitcoinstrings.cpp" line="48"/>
        <source>Send trace/debug info to debugger</source>
        <translation>Enviar informacion de seguimiento al depurador</translation>
    </message>
    <message>
        <location filename="../bitcoinstrings.cpp" line="71"/>
        <source>This help message</source>
        <translation>Este mensaje de ayuda
</translation>
    </message>
    <message>
        <location filename="../bitcoinstrings.cpp" line="65"/>
        <source>Use OpenSSL (https) for JSON-RPC connections</source>
        <translation>Usa OpenSSL (https) para las conexiones JSON-RPC
</translation>
    </message>
    <message>
        <location filename="../bitcoinstrings.cpp" line="67"/>
        <source>Server private key (default: server.pem)</source>
        <translation>Clave privada del servidor (Predeterminado: server.pem)
</translation>
    </message>
    <message>
        <location filename="../bitcoinstrings.cpp" line="27"/>
        <source>Add a node to connect to and attempt to keep the connection open</source>
        <translation>Agrega un nodo para conectarse and attempt to keep the connection open</translation>
    </message>
    <message>
        <location filename="../bitcoinstrings.cpp" line="19"/>
        <source>Show splash screen on startup (default: 1)</source>
        <translation type="unfinished"></translation>
    </message>
    <message>
        <location filename="../bitcoinstrings.cpp" line="21"/>
        <source>Set database cache size in megabytes (default: 25)</source>
        <translation type="unfinished"></translation>
    </message>
    <message>
        <location filename="../bitcoinstrings.cpp" line="23"/>
        <source>Connect through socks4 proxy</source>
        <translation>Conecta mediante proxy socks4
</translation>
    </message>
    <message>
        <location filename="../bitcoinstrings.cpp" line="30"/>
        <source>Accept connections from outside (default: 1)</source>
        <translation type="unfinished">Aceptar conexiones desde el exterior (predeterminado: 1)</translation>
    </message>
    <message>
        <location filename="../bitcoinstrings.cpp" line="31"/>
        <source>Set language, for example &quot;de_DE&quot; (default: system locale)</source>
        <translation type="unfinished"></translation>
    </message>
    <message>
        <location filename="../bitcoinstrings.cpp" line="32"/>
        <source>Find peers using DNS lookup (default: 1)</source>
        <translation type="unfinished"></translation>
    </message>
    <message>
        <location filename="../bitcoinstrings.cpp" line="34"/>
        <source>Number of seconds to keep misbehaving peers from reconnecting (default: 86400)</source>
        <translation type="unfinished"></translation>
    </message>
    <message>
        <location filename="../bitcoinstrings.cpp" line="37"/>
        <source>Maximum per-connection receive buffer, &lt;n&gt;*1000 bytes (default: 10000)</source>
        <translation type="unfinished"></translation>
    </message>
    <message>
        <location filename="../bitcoinstrings.cpp" line="38"/>
        <source>Maximum per-connection send buffer, &lt;n&gt;*1000 bytes (default: 10000)</source>
        <translation type="unfinished"></translation>
    </message>
    <message>
        <location filename="../bitcoinstrings.cpp" line="51"/>
        <source>Listen for JSON-RPC connections on &lt;port&gt; (default: 8332)</source>
        <translation>Escucha conexiones JSON-RPC en el puerto &lt;port&gt; (predeterminado: 8332)
</translation>
    </message>
    <message>
        <location filename="../bitcoinstrings.cpp" line="53"/>
        <source>Send commands to node running on &lt;ip&gt; (default: 127.0.0.1)</source>
        <translation>Envia comando al nodo situado en &lt;ip&gt; (predeterminado: 127.0.0.1)
</translation>
    </message>
    <message>
        <location filename="../bitcoinstrings.cpp" line="54"/>
        <source>Execute command when the best block changes (%s in cmd is replaced by block hash)</source>
        <translation type="unfinished"></translation>
    </message>
    <message>
        <location filename="../bitcoinstrings.cpp" line="58"/>
        <source>Set key pool size to &lt;n&gt; (default: 100)</source>
        <translation>Ajusta el numero de claves en reserva &lt;n&gt; (predeterminado: 100)
</translation>
    </message>
    <message>
        <location filename="../bitcoinstrings.cpp" line="60"/>
        <source>How many blocks to check at startup (default: 2500, 0 = all)</source>
        <translation type="unfinished"></translation>
    </message>
    <message>
        <location filename="../bitcoinstrings.cpp" line="61"/>
        <source>How thorough the block verification is (0-6, default: 1)</source>
        <translation type="unfinished"></translation>
    </message>
    <message>
        <location filename="../bitcoinstrings.cpp" line="66"/>
        <source>Server certificate file (default: server.cert)</source>
        <translation>Certificado del servidor (Predeterminado: server.cert)
</translation>
    </message>
    <message>
        <location filename="../bitcoinstrings.cpp" line="68"/>
        <source>Acceptable ciphers (default: TLSv1+HIGH:!SSLv2:!aNULL:!eNULL:!AH:!3DES:@STRENGTH)</source>
        <translation>Cifrados aceptados (Predeterminado: TLSv1+HIGH:!SSLv2:!aNULL:!eNULL:!AH:!3DES:@STRENGTH)
</translation>
    </message>
    <message>
        <location filename="../bitcoinstrings.cpp" line="45"/>
        <source>Output extra debugging information</source>
        <translation>Adjuntar informacion extra de depuracion</translation>
    </message>
    <message>
        <location filename="../bitcoinstrings.cpp" line="75"/>
        <source>Loading addresses...</source>
        <translation>Cargando direcciónes...</translation>
    </message>
    <message>
        <location filename="../bitcoinstrings.cpp" line="95"/>
        <source>Warning: Disk space is low</source>
        <translation>Atención: Poco espacio en el disco duro</translation>
    </message>
    <message>
        <location filename="../bitcoinstrings.cpp" line="79"/>
        <source>Loading wallet...</source>
        <translation>Cargando cartera...</translation>
    </message>
    <message>
        <location filename="../bitcoinstrings.cpp" line="96"/>
        <source>Unable to bind to port %d on this computer.  Bitcoin is probably already running.</source>
        <translation>No es posible escuchar en el puerto %d en este ordenador. Probablemente Bitcoin ya se está ejecutando.</translation>
    </message>
    <message>
        <location filename="../bitcoinstrings.cpp" line="102"/>
        <source>beta</source>
        <translation>beta</translation>
    </message>
    <message>
        <location filename="../bitcoinstrings.cpp" line="78"/>
        <source>Error loading blkindex.dat</source>
        <translation>Error cargando blkindex.dat</translation>
    </message>
    <message>
        <location filename="../bitcoinstrings.cpp" line="80"/>
        <source>Error loading wallet.dat: Wallet corrupted</source>
        <translation>Error cargando wallet.dat: Billetera corrupta</translation>
    </message>
    <message>
        <location filename="../bitcoinstrings.cpp" line="81"/>
        <source>Error loading wallet.dat: Wallet requires newer version of Bitcoin</source>
        <translation>Error cargando wallet.dat: Billetera necesita una vercion reciente de Bitcoin</translation>
    </message>
    <message>
        <location filename="../bitcoinstrings.cpp" line="15"/>
        <source>Specify pid file (default: bitcoind.pid)</source>
        <translation>Especifica archivo pid (predeterminado: bitcoin.pid)
</translation>
    </message>
    <message>
        <location filename="../bitcoinstrings.cpp" line="24"/>
        <source>Allow DNS lookups for addnode and connect</source>
        <translation>Permite búsqueda DNS para addnode y connect
</translation>
    </message>
    <message>
        <location filename="../bitcoinstrings.cpp" line="28"/>
        <source>Connect only to the specified node</source>
        <translation>Conecta solo al nodo especificado
</translation>
    </message>
    <message>
        <location filename="../bitcoinstrings.cpp" line="39"/>
        <source>Use Universal Plug and Play to map the listening port (default: 1)</source>
        <translation type="unfinished">Intenta usar UPnP para mapear el puerto de escucha (default: 1)</translation>
    </message>
    <message>
        <location filename="../bitcoinstrings.cpp" line="40"/>
        <source>Use Universal Plug and Play to map the listening port (default: 0)</source>
        <translation type="unfinished">Intenta usar UPnP para mapear el puerto de escucha (default: 0)</translation>
    </message>
    <message>
        <location filename="../bitcoinstrings.cpp" line="41"/>
        <source>Fee per KB to add to transactions you send</source>
        <translation>Comisión por kB para adicionarla a las transacciones enviadas</translation>
    </message>
    <message>
        <location filename="../bitcoinstrings.cpp" line="43"/>
        <source>Run in the background as a daemon and accept commands</source>
        <translation>Correr como demonio y acepta comandos
</translation>
    </message>
    <message>
        <location filename="../bitcoinstrings.cpp" line="49"/>
        <source>Username for JSON-RPC connections</source>
        <translation>Usuario para las conexiones JSON-RPC
</translation>
    </message>
    <message>
        <location filename="../bitcoinstrings.cpp" line="52"/>
        <source>Allow JSON-RPC connections from specified IP address</source>
        <translation>Permite conexiones JSON-RPC desde la dirección IP especificada
</translation>
    </message>
    <message>
        <location filename="../bitcoinstrings.cpp" line="57"/>
        <source>Upgrade wallet to latest format</source>
        <translation>Actualizar billetera al formato actual</translation>
    </message>
    <message>
        <location filename="../bitcoinstrings.cpp" line="59"/>
        <source>Rescan the block chain for missing wallet transactions</source>
        <translation>Rescanea la cadena de bloques para transacciones perdidas de la cartera
</translation>
    </message>
    <message>
        <location filename="../bitcoinstrings.cpp" line="62"/>
        <source>
SSL options: (see the Bitcoin Wiki for SSL setup instructions)</source>
        <translation>Opciones SSL: (ver la Bitcoin Wiki para instrucciones de configuración SSL)
</translation>
    </message>
</context>
</TS><|MERGE_RESOLUTION|>--- conflicted
+++ resolved
@@ -88,6 +88,11 @@
         <translation>Mostrar Código &amp;QR </translation>
     </message>
     <message>
+        <location filename="../forms/addressbookpage.ui" line="99"/>
+        <source>Sign &amp;Message</source>
+        <translation>Firmar Mensaje</translation>
+    </message>
+    <message>
         <location filename="../forms/addressbookpage.ui" line="110"/>
         <source>Delete the currently selected address from the list. Only sending addresses can be deleted.</source>
         <translation>Borra la dirección seleccionada de la lista. Solo las direcciónes de envio se pueden borrar.</translation>
@@ -108,11 +113,6 @@
         <translation>Archivos separados por coma (*.csv)</translation>
     </message>
     <message>
-        <location filename="../forms/addressbookpage.ui" line="99"/>
-        <source>&amp;Sign Message</source>
-        <translation>Firmar Mensaje</translation>
-    </message>
-    <message>
         <location filename="../addressbookpage.cpp" line="61"/>
         <source>Copy address</source>
         <translation>Copia dirección</translation>
@@ -174,134 +174,101 @@
         <translation>Introduce contraseña actual      </translation>
     </message>
     <message>
-<<<<<<< HEAD
         <location filename="../forms/askpassphrasedialog.ui" line="61"/>
         <source>New passphrase</source>
         <translation>Nueva contraseña</translation>
-=======
+    </message>
+    <message>
+        <location filename="../forms/askpassphrasedialog.ui" line="75"/>
+        <source>Repeat new passphrase</source>
+        <translation>Repite nueva contraseña:</translation>
+    </message>
+    <message>
+        <location filename="../forms/askpassphrasedialog.ui" line="94"/>
+        <source>TextLabel</source>
+        <translation>Cambiar contraseña:</translation>
+    </message>
+    <message>
+        <location filename="../askpassphrasedialog.cpp" line="101"/>
+        <source>Confirm wallet encryption</source>
+        <translation>Confirma la codificación de cartera</translation>
+    </message>
+    <message>
+        <location filename="../askpassphrasedialog.cpp" line="46"/>
+        <source>This operation needs your wallet passphrase to decrypt the wallet.</source>
+        <translation>Esta operación necesita la contraseña para decodificar la billetara.</translation>
+    </message>
+    <message>
+        <location filename="../askpassphrasedialog.cpp" line="113"/>
+        <source>Bitcoin will close now to finish the encryption process. Remember that encrypting your wallet cannot fully protect your bitcoins from being stolen by malware infecting your computer.</source>
+        <translation>Bitcoin se cerrará para finalizar el proceso de encriptación. Recuerde que encriptar su billetera no protegera completatamente sus bitcoins de ser robados por malware que infecte su computador</translation>
+    </message>
+    <message>
+        <location filename="../forms/askpassphrasedialog.ui" line="26"/>
+        <source>Dialog</source>
+        <translation>Cambiar contraseña</translation>
+    </message>
+    <message>
+        <location filename="../askpassphrasedialog.cpp" line="156"/>
+        <source>Wallet decryption failed</source>
+        <translation>Ha fallado la decodificación de la billetera</translation>
+    </message>
+    <message>
+        <location filename="../askpassphrasedialog.cpp" line="54"/>
+        <source>Change passphrase</source>
+        <translation>Cambia contraseña</translation>
+    </message>
+    <message>
+        <location filename="../askpassphrasedialog.cpp" line="55"/>
+        <source>Enter the old and new passphrase to the wallet.</source>
+        <translation>Introduce la contraseña anterior y la nueva de cartera</translation>
+    </message>
+    <message>
+        <location filename="../askpassphrasedialog.cpp" line="117"/>
+        <source>IMPORTANT: Any previous backups you have made of your wallet file should be replaced with the newly generated, encrypted wallet file. For security reasons, previous backups of the unencrypted wallet file will become useless as soon as you start using the new, encrypted wallet.</source>
+        <translation type="unfinished"></translation>
+    </message>
+    <message>
+        <location filename="../askpassphrasedialog.cpp" line="134"/>
+        <location filename="../askpassphrasedialog.cpp" line="182"/>
+        <source>The supplied passphrases do not match.</source>
+        <translation>Las contraseñas no coinciden.</translation>
+    </message>
+    <message>
+        <location filename="../askpassphrasedialog.cpp" line="35"/>
+        <source>Encrypt wallet</source>
+        <translation>Codificar billetera</translation>
+    </message>
+    <message>
+        <location filename="../askpassphrasedialog.cpp" line="43"/>
+        <source>Unlock wallet</source>
+        <translation>Desbloquea billetera</translation>
+    </message>
+    <message>
         <location filename="../askpassphrasedialog.cpp" line="126"/>
         <location filename="../askpassphrasedialog.cpp" line="133"/>
         <location filename="../askpassphrasedialog.cpp" line="175"/>
         <location filename="../askpassphrasedialog.cpp" line="181"/>
         <source>Wallet encryption failed</source>
         <translation>Falló la codificación de la billetera</translation>
->>>>>>> 6ec7ac15
-    </message>
-    <message>
-        <location filename="../forms/askpassphrasedialog.ui" line="75"/>
-        <source>Repeat new passphrase</source>
-        <translation>Repite nueva contraseña:</translation>
-    </message>
-    <message>
-<<<<<<< HEAD
-=======
-        <location filename="../askpassphrasedialog.cpp" line="134"/>
-        <location filename="../askpassphrasedialog.cpp" line="182"/>
-        <source>The supplied passphrases do not match.</source>
-        <translation>Las contraseñas no coinciden.</translation>
-    </message>
-    <message>
->>>>>>> 6ec7ac15
-        <location filename="../forms/askpassphrasedialog.ui" line="94"/>
-        <source>TextLabel</source>
-        <translation>Cambiar contraseña:</translation>
-    </message>
-    <message>
-        <location filename="../askpassphrasedialog.cpp" line="101"/>
-        <source>Confirm wallet encryption</source>
-        <translation>Confirma la codificación de cartera</translation>
-    </message>
-    <message>
-<<<<<<< HEAD
-        <location filename="../askpassphrasedialog.cpp" line="46"/>
-        <source>This operation needs your wallet passphrase to decrypt the wallet.</source>
-        <translation>Esta operación necesita la contraseña para decodificar la billetara.</translation>
-=======
+    </message>
+    <message>
+        <location filename="../askpassphrasedialog.cpp" line="111"/>
+        <location filename="../askpassphrasedialog.cpp" line="169"/>
+        <source>Wallet encrypted</source>
+        <translation>Billetera codificada</translation>
+    </message>
+    <message>
+        <location filename="../askpassphrasedialog.cpp" line="145"/>
+        <source>Wallet unlock failed</source>
+        <translation>Ha fallado el desbloqueo de la billetera</translation>
+    </message>
+    <message>
         <location filename="../askpassphrasedialog.cpp" line="146"/>
         <location filename="../askpassphrasedialog.cpp" line="157"/>
         <location filename="../askpassphrasedialog.cpp" line="176"/>
         <source>The passphrase entered for the wallet decryption was incorrect.</source>
         <translation>La contraseña introducida para decodificar la billetera es incorrecta.</translation>
->>>>>>> 6ec7ac15
-    </message>
-    <message>
-        <location filename="../askpassphrasedialog.cpp" line="112"/>
-        <source>Bitcoin will close now to finish the encryption process. Remember that encrypting your wallet cannot fully protect your bitcoins from being stolen by malware infecting your computer.</source>
-        <translation>Bitcoin se cerrará para finalizar el proceso de encriptación. Recuerde que encriptar su billetera no protegera completatamente sus bitcoins de ser robados por malware que infecte su computador</translation>
-    </message>
-    <message>
-        <location filename="../forms/askpassphrasedialog.ui" line="26"/>
-        <source>Dialog</source>
-        <translation>Cambiar contraseña</translation>
-    </message>
-    <message>
-        <location filename="../askpassphrasedialog.cpp" line="147"/>
-        <source>Wallet decryption failed</source>
-        <translation>Ha fallado la decodificación de la billetera</translation>
-    </message>
-    <message>
-        <location filename="../askpassphrasedialog.cpp" line="54"/>
-        <source>Change passphrase</source>
-        <translation>Cambia contraseña</translation>
-    </message>
-    <message>
-        <location filename="../askpassphrasedialog.cpp" line="55"/>
-        <source>Enter the old and new passphrase to the wallet.</source>
-        <translation>Introduce la contraseña anterior y la nueva de cartera</translation>
-    </message>
-    <message>
-        <location filename="../askpassphrasedialog.cpp" line="125"/>
-        <location filename="../askpassphrasedialog.cpp" line="173"/>
-        <source>The supplied passphrases do not match.</source>
-        <translation>Las contraseñas no coinciden.</translation>
-    </message>
-    <message>
-        <location filename="../askpassphrasedialog.cpp" line="35"/>
-        <source>Encrypt wallet</source>
-        <translation>Codificar billetera</translation>
-    </message>
-    <message>
-<<<<<<< HEAD
-        <location filename="../askpassphrasedialog.cpp" line="43"/>
-        <source>Unlock wallet</source>
-        <translation>Desbloquea billetera</translation>
-    </message>
-    <message>
-        <location filename="../askpassphrasedialog.cpp" line="117"/>
-        <location filename="../askpassphrasedialog.cpp" line="124"/>
-        <location filename="../askpassphrasedialog.cpp" line="166"/>
-        <location filename="../askpassphrasedialog.cpp" line="172"/>
-        <source>Wallet encryption failed</source>
-        <translation>Falló la codificación de la billetera</translation>
-    </message>
-    <message>
-        <location filename="../askpassphrasedialog.cpp" line="111"/>
-        <location filename="../askpassphrasedialog.cpp" line="160"/>
-        <source>Wallet encrypted</source>
-        <translation>Billetera codificada</translation>
-=======
-        <location filename="../askpassphrasedialog.cpp" line="113"/>
-        <source>Bitcoin will close now to finish the encryption process. Remember that encrypting your wallet cannot fully protect your bitcoins from being stolen by malware infecting your computer.</source>
-        <translation>Bitcoin se cerrará para finalizar el proceso de encriptación. Recuerde que encriptar su billetera no protegera completatamente sus bitcoins de ser robados por malware que infecte su computador</translation>
->>>>>>> 6ec7ac15
-    </message>
-    <message>
-        <location filename="../askpassphrasedialog.cpp" line="117"/>
-        <source>IMPORTANT: Any previous backups you have made of your wallet file should be replaced with the newly generated, encrypted wallet file. For security reasons, previous backups of the unencrypted wallet file will become useless as soon as you start using the new, encrypted wallet.</source>
-        <translation type="unfinished"></translation>
-    </message>
-    <message>
-        <location filename="../askpassphrasedialog.cpp" line="145"/>
-        <source>Wallet unlock failed</source>
-        <translation>Ha fallado el desbloqueo de la billetera</translation>
-    </message>
-    <message>
-<<<<<<< HEAD
-        <location filename="../askpassphrasedialog.cpp" line="137"/>
-        <location filename="../askpassphrasedialog.cpp" line="148"/>
-        <location filename="../askpassphrasedialog.cpp" line="167"/>
-        <source>The passphrase entered for the wallet decryption was incorrect.</source>
-        <translation>La contraseña introducida para decodificar la billetera es incorrecta.</translation>
     </message>
     <message>
         <location filename="../askpassphrasedialog.cpp" line="34"/>
@@ -309,24 +276,15 @@
         <translation>Introduce la nueva contraseña para la billetera.&lt;br/&gt;Por favor utiliza un contraseña &lt;b&gt;de 10 o mas caracteres aleatorios&lt;/b&gt;, u &lt;b&gt;ocho o mas palabras&lt;/b&gt;.</translation>
     </message>
     <message>
-        <location filename="../askpassphrasedialog.cpp" line="118"/>
-=======
         <location filename="../askpassphrasedialog.cpp" line="127"/>
->>>>>>> 6ec7ac15
         <source>Wallet encryption failed due to an internal error. Your wallet was not encrypted.</source>
         <translation>La codificación de la billetera falló debido a un error interno. Tu billetera no ha sido codificada.</translation>
     </message>
     <message>
-<<<<<<< HEAD
-        <location filename="../askpassphrasedialog.cpp" line="208"/>
-        <location filename="../askpassphrasedialog.cpp" line="232"/>
+        <location filename="../askpassphrasedialog.cpp" line="217"/>
+        <location filename="../askpassphrasedialog.cpp" line="241"/>
         <source>Warning: The Caps Lock key is on.</source>
         <translation>Precaucion: Mayúsculas Activadas</translation>
-=======
-        <location filename="../askpassphrasedialog.cpp" line="156"/>
-        <source>Wallet decryption failed</source>
-        <translation>Ha fallado la decodificación de la billetera</translation>
->>>>>>> 6ec7ac15
     </message>
     <message>
         <location filename="../askpassphrasedialog.cpp" line="102"/>
@@ -344,7 +302,6 @@
 <context>
     <name>BitcoinGUI</name>
     <message>
-<<<<<<< HEAD
         <location filename="../bitcoingui.cpp" line="187"/>
         <source>&amp;Overview</source>
         <translation>&amp;Vista general</translation>
@@ -353,18 +310,6 @@
         <location filename="../bitcoingui.cpp" line="237"/>
         <source>E&amp;xit</source>
         <translation>&amp;Salir</translation>
-=======
-        <location filename="../askpassphrasedialog.cpp" line="217"/>
-        <location filename="../askpassphrasedialog.cpp" line="241"/>
-        <source>Warning: The Caps Lock key is on.</source>
-        <translation>Precaucion: Mayúsculas Activadas</translation>
-    </message>
-    <message>
-        <location filename="../askpassphrasedialog.cpp" line="111"/>
-        <location filename="../askpassphrasedialog.cpp" line="169"/>
-        <source>Wallet encrypted</source>
-        <translation>Billetera codificada</translation>
->>>>>>> 6ec7ac15
     </message>
     <message>
         <location filename="../bitcoingui.cpp" line="238"/>
@@ -1260,16 +1205,12 @@
 <context>
     <name>TransactionDesc</name>
     <message>
-<<<<<<< HEAD
         <location filename="../transactiondesc.cpp" line="20"/>
         <source>Open until %1</source>
         <translation>Abierto hasta %1</translation>
     </message>
     <message>
-        <location filename="../transactiondesc.cpp" line="90"/>
-=======
-        <location filename="../transactiondesc.cpp" line="105"/>
->>>>>>> 6ec7ac15
+        <location filename="../transactiondesc.cpp" line="89"/>
         <source>unknown</source>
         <translation>desconocido</translation>
     </message>
@@ -1319,123 +1260,75 @@
         <translation>&lt;b&gt;Fuente:&lt;/b&gt; Generado&lt;br&gt;</translation>
     </message>
     <message>
-<<<<<<< HEAD
-        <location filename="../transactiondesc.cpp" line="73"/>
-        <location filename="../transactiondesc.cpp" line="90"/>
-=======
-        <location filename="../transactiondesc.cpp" line="88"/>
-        <location filename="../transactiondesc.cpp" line="105"/>
->>>>>>> 6ec7ac15
+        <location filename="../transactiondesc.cpp" line="72"/>
+        <location filename="../transactiondesc.cpp" line="89"/>
         <source>&lt;b&gt;From:&lt;/b&gt; </source>
         <translation>&lt;b&gt;De:&lt;/b&gt; </translation>
     </message>
     <message>
-<<<<<<< HEAD
-        <location filename="../transactiondesc.cpp" line="91"/>
-        <location filename="../transactiondesc.cpp" line="114"/>
-        <location filename="../transactiondesc.cpp" line="173"/>
-=======
-        <location filename="../transactiondesc.cpp" line="106"/>
-        <location filename="../transactiondesc.cpp" line="129"/>
-        <location filename="../transactiondesc.cpp" line="188"/>
->>>>>>> 6ec7ac15
+        <location filename="../transactiondesc.cpp" line="90"/>
+        <location filename="../transactiondesc.cpp" line="113"/>
+        <location filename="../transactiondesc.cpp" line="172"/>
         <source>&lt;b&gt;To:&lt;/b&gt; </source>
         <translation>&lt;b&gt;Para:&lt;/b&gt; </translation>
     </message>
     <message>
-<<<<<<< HEAD
-        <location filename="../transactiondesc.cpp" line="94"/>
-=======
-        <location filename="../transactiondesc.cpp" line="109"/>
->>>>>>> 6ec7ac15
+        <location filename="../transactiondesc.cpp" line="93"/>
         <source> (yours, label: </source>
         <translation> (tuya, etiqueta: </translation>
     </message>
     <message>
-<<<<<<< HEAD
-        <location filename="../transactiondesc.cpp" line="96"/>
+        <location filename="../transactiondesc.cpp" line="95"/>
         <source> (yours)</source>
         <translation> (tuya)</translation>
     </message>
     <message>
-        <location filename="../transactiondesc.cpp" line="131"/>
-        <location filename="../transactiondesc.cpp" line="145"/>
-        <location filename="../transactiondesc.cpp" line="190"/>
-        <location filename="../transactiondesc.cpp" line="207"/>
-=======
-        <location filename="../transactiondesc.cpp" line="146"/>
-        <location filename="../transactiondesc.cpp" line="160"/>
-        <location filename="../transactiondesc.cpp" line="205"/>
-        <location filename="../transactiondesc.cpp" line="222"/>
->>>>>>> 6ec7ac15
+        <location filename="../transactiondesc.cpp" line="130"/>
+        <location filename="../transactiondesc.cpp" line="144"/>
+        <location filename="../transactiondesc.cpp" line="189"/>
+        <location filename="../transactiondesc.cpp" line="206"/>
         <source>&lt;b&gt;Credit:&lt;/b&gt; </source>
         <translation>&lt;b&gt;Crédito:&lt;/b&gt; </translation>
     </message>
     <message>
-<<<<<<< HEAD
-        <location filename="../transactiondesc.cpp" line="181"/>
-        <location filename="../transactiondesc.cpp" line="189"/>
-        <location filename="../transactiondesc.cpp" line="204"/>
+        <location filename="../transactiondesc.cpp" line="180"/>
+        <location filename="../transactiondesc.cpp" line="188"/>
+        <location filename="../transactiondesc.cpp" line="203"/>
         <source>&lt;b&gt;Debit:&lt;/b&gt; </source>
         <translation>&lt;b&gt;Débito:&lt;/b&gt; </translation>
     </message>
     <message>
-        <location filename="../transactiondesc.cpp" line="195"/>
-=======
-        <location filename="../transactiondesc.cpp" line="210"/>
->>>>>>> 6ec7ac15
+        <location filename="../transactiondesc.cpp" line="194"/>
         <source>&lt;b&gt;Transaction fee:&lt;/b&gt; </source>
         <translation>&lt;b&gt;Comisión transacción:&lt;/b&gt; </translation>
     </message>
     <message>
-<<<<<<< HEAD
-        <location filename="../transactiondesc.cpp" line="211"/>
-=======
-        <location filename="../transactiondesc.cpp" line="226"/>
->>>>>>> 6ec7ac15
+        <location filename="../transactiondesc.cpp" line="210"/>
         <source>&lt;b&gt;Net amount:&lt;/b&gt; </source>
         <translation>&lt;b&gt;Cantidad total:&lt;/b&gt; </translation>
     </message>
     <message>
-<<<<<<< HEAD
-        <location filename="../transactiondesc.cpp" line="217"/>
+        <location filename="../transactiondesc.cpp" line="216"/>
         <source>Message:</source>
         <translation>Mensaje:</translation>
     </message>
     <message>
-        <location filename="../transactiondesc.cpp" line="219"/>
-=======
-        <location filename="../transactiondesc.cpp" line="234"/>
->>>>>>> 6ec7ac15
+        <location filename="../transactiondesc.cpp" line="218"/>
         <source>Comment:</source>
         <translation>Comentario:</translation>
     </message>
     <message>
-<<<<<<< HEAD
-        <location filename="../transactiondesc.cpp" line="221"/>
+        <location filename="../transactiondesc.cpp" line="220"/>
         <source>Transaction ID:</source>
         <translation>ID de Transacción:</translation>
     </message>
     <message>
-        <location filename="../transactiondesc.cpp" line="224"/>
+        <location filename="../transactiondesc.cpp" line="223"/>
         <source>Generated coins must wait 120 blocks before they can be spent.  When you generated this block, it was broadcast to the network to be added to the block chain.  If it fails to get into the chain, it will change to &quot;not accepted&quot; and not be spendable.  This may occasionally happen if another node generates a block within a few seconds of yours.</source>
         <translation>Las monedas generadas deben esperar 120 bloques antes de ser gastadas. Cuando has generado este bloque se emitió a la red para ser agregado en la cadena de bloques. Si falla al incluirse en la cadena, cambiará a &quot;no aceptado&quot; y las monedas no se podrán gastar. Esto puede ocurrir ocasionalmente si otro nodo genera un bloque casi al mismo tiempo que el tuyo.</translation>
     </message>
     <message>
-        <location filename="../transactiondesc.cpp" line="133"/>
-=======
-        <location filename="../transactiondesc.cpp" line="237"/>
-        <source>Generated coins must wait 120 blocks before they can be spent.  When you generated this block, it was broadcast to the network to be added to the block chain.  If it fails to get into the chain, it will change to &quot;not accepted&quot; and not be spendable.  This may occasionally happen if another node generates a block within a few seconds of yours.</source>
-        <translation>Las monedas generadas deben esperar 120 bloques antes de ser gastadas. Cuando has generado este bloque se emitió a la red para ser agregado en la cadena de bloques. Si falla al incluirse en la cadena, cambiará a &quot;no aceptado&quot; y las monedas no se podrán gastar. Esto puede ocurrir ocasionalmente si otro nodo genera un bloque casi al mismo tiempo que el tuyo.</translation>
-    </message>
-    <message>
-        <location filename="../transactiondesc.cpp" line="111"/>
-        <source> (yours)</source>
-        <translation> (tuya)</translation>
-    </message>
-    <message>
-        <location filename="../transactiondesc.cpp" line="148"/>
->>>>>>> 6ec7ac15
+        <location filename="../transactiondesc.cpp" line="132"/>
         <source>(%1 matures in %2 more blocks)</source>
         <translation>(%1 madura en %2 bloques mas)</translation>
     </message>
@@ -1445,29 +1338,10 @@
         <translation>, no ha sido emitido satisfactoriamente todavía</translation>
     </message>
     <message>
-<<<<<<< HEAD
-        <location filename="../transactiondesc.cpp" line="137"/>
+        <location filename="../transactiondesc.cpp" line="136"/>
         <source>(not accepted)</source>
         <translation>(no aceptada)</translation>
     </message>
-=======
-        <location filename="../transactiondesc.cpp" line="152"/>
-        <source>(not accepted)</source>
-        <translation>(no aceptada)</translation>
-    </message>
-    <message>
-        <location filename="../transactiondesc.cpp" line="196"/>
-        <location filename="../transactiondesc.cpp" line="204"/>
-        <location filename="../transactiondesc.cpp" line="219"/>
-        <source>&lt;b&gt;Debit:&lt;/b&gt; </source>
-        <translation>&lt;b&gt;Débito:&lt;/b&gt; </translation>
-    </message>
-    <message>
-        <location filename="../transactiondesc.cpp" line="232"/>
-        <source>Message:</source>
-        <translation>Mensaje:</translation>
-    </message>
->>>>>>> 6ec7ac15
 </context>
 <context>
     <name>TransactionDescDialog</name>
